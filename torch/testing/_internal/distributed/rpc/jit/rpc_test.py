import unittest
from typing import Dict, Tuple

import torch
import torch.distributed as dist
import torch.distributed.rpc as rpc
from torch import Tensor
from torch.testing._internal.dist_utils import (
    dist_init,
    worker_name,
    initialize_pg,
)
from torch.testing._internal.distributed.rpc.rpc_agent_test_fixture import (
    RpcAgentTestFixture,
)
from torch.testing._internal.common_utils import TemporaryFileName


def rpc_return_rref(dst):
    return rpc.remote(dst, torch.add, args=(torch.ones(2, 2), 1))


class MyScriptModuleWithRRefs(torch.jit.ScriptModule):
    def __init__(self, dst_worker):
        super().__init__()
        self.rrefs = []
        for _ in range(4):
            self.rrefs.append(rpc_return_rref(dst_worker))

    @torch.jit.script_method
    def forward(self):
        # type: () -> Tensor
        res_tensor = torch.ones(2, 2)
        for rref in self.rrefs:
            res_tensor += rref.to_here()

        return res_tensor


@torch.jit.script
class MyScriptClass:
    def __init__(self, a):
        # type: (int)
        self.a = a

    def get_value(self):
        # type: () -> int
        return self.a


@torch.jit.interface
class MyModuleInterface(torch.nn.Module):
    def forward(self):
        # type: () -> Tensor
        pass


class MyScriptModule(torch.jit.ScriptModule):
    def __init__(self, rank):
        super().__init__()
        self.a = torch.ones(rank)

    @torch.jit.script_method
    def forward(self):
        # type: () -> Tensor
        return self.a


def owner_create_rref_my_script_class(a):
    return rpc.RRef(MyScriptClass(a))


def owner_create_rref_my_script_module(a):
    return rpc.RRef(MyScriptModule(a), MyModuleInterface)


@torch.jit.script
def script_run_get_value_rref_my_script_class(rref):
    # type: (RRef[MyScriptClass]) -> int
    return rref.to_here().get_value()


@torch.jit.script
def script_run_forward_rref_my_script_module(rref):
    # type: (RRef[MyModuleInterface]) -> Tensor
    return rref.to_here().forward()


class LocalRRefTest(RpcAgentTestFixture):
    @dist_init
    def test_create_local_script_class_rref_in_py(self):
        if self.rank != 0:
            return

        # Create a local RRef<MyScriptClass>.
        rref_script_class = rpc.RRef(MyScriptClass(self.rank, ))
        ret = rref_script_class.to_here().get_value()
        self.assertEqual(ret, self.rank)

    @dist_init
    def test_create_local_script_module_rref_in_py(self):
        if self.rank != 0:
            return

        # Create a local RRef<MyModuleInterface>.
        rref_script_module = rpc.RRef(MyScriptModule(self.rank), MyModuleInterface)
        ret = rref_script_module.to_here().forward()
        self.assertEqual(ret, torch.ones(self.rank))

        # Create a local RRef<MyModuleInterface> without type hint.
        with self.assertRaisesRegex(
            RuntimeError, (
                "The RRef being created contains a ScriptModule, "
                "must provide its ModuleInterface type hint."
            )
        ):
            rref_script_module = rpc.RRef(MyScriptModule(self.rank))

    @dist_init
    def test_return_local_script_class_rref_in_py_and_use_in_script(self):
        if self.rank != 0:
            return

        dst_worker_name = "worker{}".format((self.rank + 1) % self.world_size)

        # Create a local RRef<MyScripClass> remotely in Python.
        rref = rpc.rpc_sync(dst_worker_name, owner_create_rref_my_script_class, args=(self.rank,))

        def use_rref_on_owner(rref):
            # type: (RRef[MyScriptClass]) -> int
            args = (rref,)
            kwargs: Dict[str, Any] = {}  # noqa
            fut = rpc.rpc_async(
                rref.owner(), script_run_get_value_rref_my_script_class, args, kwargs
            )
            ret = fut.wait()
            return ret

        # Use RRef<MyScripClass> in local Python RPC and remote Script run.
        ret = use_rref_on_owner(rref)
        self.assertEqual(ret, self.rank)

        # Use RRef<MyScriptClass> in local Script RPC and remote Script run.
        use_rref_on_owner_script = torch.jit.script(use_rref_on_owner)
        ret = use_rref_on_owner_script(rref)
        self.assertEqual(ret, self.rank)

    @dist_init
    def test_return_local_script_module_rref_in_py_and_use_in_script(self):
        if self.rank != 0:
            return

        dst_worker_name = "worker{}".format((self.rank + 1) % self.world_size)

        # Create a local RRef<MyModuleInterface> remotely in Python.
        rref = rpc.rpc_sync(dst_worker_name, owner_create_rref_my_script_module, args=(self.rank,))

        def use_rref_on_owner(rref):
            # type: (RRef[MyModuleInterface]) -> Tensor
            args = (rref,)
            kwargs: Dict[str, Any] = {}
            fut = rpc.rpc_async(
                rref.owner_name(), script_run_forward_rref_my_script_module, args, kwargs
            )
            ret = fut.wait()
            return ret

        # Use RRef<MyScripClass> in local Python RPC and remote Script run.
        ret = use_rref_on_owner(rref)
        self.assertEqual(ret, torch.ones(self.rank))

        # Use RRef<MyScriptClass> in local Script RPC and remote Script run.
        use_rref_on_owner_script = torch.jit.script(use_rref_on_owner)
        ret = use_rref_on_owner_script(rref)
        self.assertEqual(ret, torch.ones(self.rank))

def python_function():
    return 0


@torch.jit.script
def no_arg():
    return 0


@torch.jit.script
def two_args_two_kwargs(
    first_arg,
    second_arg,
    first_kwarg=torch.tensor([3, 3]),
    second_kwarg=torch.tensor([4, 4]),
):
    return first_arg + second_arg + first_kwarg + second_kwarg


@torch.jit.script
def assorted_types_args_kwargs(
    tensor_arg: Tensor,  # noqa: E999
    str_arg: str,
    int_arg: int,
    tensor_kwarg: Tensor = torch.tensor([2, 2]),
    str_kwarg: str = "str_kwarg",
    int_kwarg: int = 2,
):
    return tensor_arg + tensor_kwarg, str_arg + str_kwarg, int_arg + int_kwarg


@torch.jit.script
def raise_script():
    raise RuntimeError("Expected error")
    return 0


@torch.jit.script
def rpc_async_call_remote_torchscript_in_torchscript(
    dst_worker_name: str, args: Tuple[Tensor, Tensor], kwargs: Dict[str, Tensor]
):
    fut = rpc.rpc_async(dst_worker_name, two_args_two_kwargs, args, kwargs)
    ret = fut.wait()
    return ret


class JitRpcAsyncOpTest:
    # Call functions remotely from Script.
    @dist_init
    def test_all_kwargs_are_populated_by_defaults(self):
        if self.rank != 0:
            return

        dst_worker_name = "worker{}".format((self.rank + 1) % self.world_size)

        args = (torch.tensor([1, 1]), torch.tensor([2, 2]))
        kwargs = {}
        ret = rpc_async_call_remote_torchscript_in_torchscript(
            dst_worker_name, args, kwargs
        )
        self.assertEqual(ret, torch.tensor([10, 10]))

    @dist_init
    def test_some_kwargs_are_populated_by_defaults(self):
        if self.rank != 0:
            return

        dst_worker_name = "worker{}".format((self.rank + 1) % self.world_size)

        args = (torch.tensor([1, 1]), torch.tensor([2, 2]))
        kwargs = {"first_kwarg": torch.tensor([2, 2])}
        ret = rpc_async_call_remote_torchscript_in_torchscript(
            dst_worker_name, args, kwargs
        )
        self.assertEqual(ret, torch.tensor([9, 9]))

    @dist_init
    def test_no_kwargs_are_populated_by_defaults(self):
        if self.rank != 0:
            return

        dst_worker_name = "worker{}".format((self.rank + 1) % self.world_size)

        args = (torch.tensor([1, 1]), torch.tensor([2, 2]))
        kwargs = {
            "first_kwarg": torch.tensor([2, 2]),
            "second_kwarg": torch.tensor([3, 3]),
        }
        ret = rpc_async_call_remote_torchscript_in_torchscript(
            dst_worker_name, args, kwargs
        )
        self.assertEqual(ret, torch.tensor([8, 8]))

    @dist_init
    def test_kwargs_in_the_front_can_be_specified_by_extra_args(self):
        if self.rank != 0:
            return

        dst_worker_name = "worker{}".format((self.rank + 1) % self.world_size)

        @torch.jit.script
        def rpc_async_call_remote_torchscript_in_torchscript_with_extra_arg(
            dst_worker_name: str,  # noqa: E999
        ):
            args = (
                torch.tensor([1, 1]),
                torch.tensor([2, 2]),
                # This extra arg will be fed to the first kwarg.
                torch.tensor([2, 2]),
            )
            kwargs = {"second_kwarg": torch.tensor([3, 3])}
            fut = rpc.rpc_async(dst_worker_name, two_args_two_kwargs, args, kwargs)
            ret = fut.wait()
            return ret

        ret = rpc_async_call_remote_torchscript_in_torchscript_with_extra_arg(
            dst_worker_name
        )
        self.assertEqual(ret, torch.tensor([8, 8]))

    @dist_init
    def test_args_and_kwargs_contain_different_types(self):
        if self.rank != 0:
            return

        dst_worker_name = "worker{}".format((self.rank + 1) % self.world_size)

        @torch.jit.script
        def rpc_async_call_remote_torchscript_in_torchscript_with_assorted_types(
            dst_worker_name: str
        ):
            args = (torch.tensor([1, 1]), "str_arg", 1)
            # Must annotate the value type as `Any`, because JIT type inference
            # does not support multiple types when defining a Dict.
            # The error JIT gives is,
            # "Dict values must contain only a single type, "
            # "expected: Tensor but found str instead."
            kwargs: Dict[str, Any] = {
                "tensor_kwarg": torch.tensor([3, 3]),
                "str_kwarg": "_str_kwarg",
                "int_kwarg": 3,
            }
            fut = rpc.rpc_async(
                dst_worker_name, assorted_types_args_kwargs, args, kwargs
            )
            ret = fut.wait()
            return ret

        ret = rpc_async_call_remote_torchscript_in_torchscript_with_assorted_types(
            dst_worker_name
        )
        self.assertEqual(ret, (torch.tensor([4, 4]), "str_arg_str_kwarg", 4))

    @dist_init
    def test_kwargs_not_passed(self):
        if self.rank != 0:
            return

        dst_worker_name = "worker{}".format((self.rank + 1) % self.world_size)

        @torch.jit.script
        def rpc_async_call_remote_torchscript_in_torchscript_without_kwargs_passed(
            dst_worker_name: str
        ):
            args = ()
            fut = rpc.rpc_async(dst_worker_name, no_arg, args)
            ret = fut.wait()
            return ret

        ret = rpc_async_call_remote_torchscript_in_torchscript_without_kwargs_passed(
            dst_worker_name
        )
        self.assertEqual(ret, 0)

    @dist_init
    def test_args_kwargs_are_neither_passed(self):
        if self.rank != 0:
            return

        dst_worker_name = "worker{}".format((self.rank + 1) % self.world_size)

        @torch.jit.script
        def rpc_async_call_remote_torchscript_in_torchscript_without_args_kwargs_passed(
            dst_worker_name: str
        ):
            fut = rpc.rpc_async(dst_worker_name, no_arg)
            ret = fut.wait()
            return ret

        ret = rpc_async_call_remote_torchscript_in_torchscript_without_args_kwargs_passed(
            dst_worker_name
        )
        self.assertEqual(ret, 0)

    @dist_init
    def test_less_than_needed_args_are_specified(self):
        if self.rank != 0:
            return

        dst_worker_name = "worker{}".format((self.rank + 1) % self.world_size)

        # Notice, args matching happens during scripting.
        with self.assertRaisesRegex(RuntimeError, "Argument second_arg not provided"):

            @torch.jit.script
            def rpc_async_call_remote_torchscript_in_torchscript_with_less_args(
                dst_worker_name: str,  # noqa: E999
            ):
                args = (torch.tensor([1, 1]),)
                kwargs = {}
                fut = rpc.rpc_async(dst_worker_name, two_args_two_kwargs, args, kwargs)
                ret = fut.wait()
                return ret

    @dist_init
    def test_more_than_needed_args_are_specified(self):
        if self.rank != 0:
            return

        dst_worker_name = "worker{}".format((self.rank + 1) % self.world_size)

        # Notice, args matching happens during scripting.
        with self.assertRaisesRegex(
            RuntimeError,
            "Expected at most 4 arguments but found 5 positional arguments",
        ):

            @torch.jit.script
            def rpc_async_call_remote_torchscript_in_torchscript_with_more_args(
                dst_worker_name: str,
            ):
                args = (
                    torch.tensor([1, 1]),
                    torch.tensor([2, 2]),
                    torch.tensor([3, 3]),
                    torch.tensor([4, 4]),
                    torch.tensor([5, 5]),
                )
                kwargs = {}
                fut = rpc.rpc_async(dst_worker_name, two_args_two_kwargs, args, kwargs)
                ret = fut.wait()
                return ret

    @dist_init
    def test_unexepected_kwarg_is_specified(self):
        if self.rank != 0:
            return

        dst_worker_name = "worker{}".format((self.rank + 1) % self.world_size)

        # Notice, kwargs matching happens during execution.
        @torch.jit.script
        def rpc_async_call_remote_torchscript_in_torchscript_with_unexpected_kwarg(
            dst_worker_name: str,  # noqa: E999
        ):
            args = (torch.tensor([1, 1]), torch.tensor([2, 2]))
            kwargs = {"third_kwarg": torch.tensor([1, 1])}
            fut = rpc.rpc_async(dst_worker_name, two_args_two_kwargs, args, kwargs)
            ret = fut.wait()
            return ret

        with self.assertRaisesRegex(
            RuntimeError, "Unknown keyword argument 'third_kwarg'"
        ):
            ret = rpc_async_call_remote_torchscript_in_torchscript_with_unexpected_kwarg(
                dst_worker_name
            )
            self.assertEqual(ret, 0)

    @dist_init
    def test_call_python_function_remotely_from_script_not_supported(self):
        if self.rank != 0:
            return

        dst_worker_name = "worker{}".format((self.rank + 1) % self.world_size)

        @torch.jit.script
        def rpc_async_call_remote_py_function_in_torchscript(dst_worker_name: str):
            args = ()
            kwargs = {}
            fut = rpc.rpc_async(dst_worker_name, python_function, args, kwargs)
            ret = fut.wait()
            return ret

        with self.assertRaisesRegex(
            RuntimeError, "attempted to get undefined function"
        ):
            ret = rpc_async_call_remote_py_function_in_torchscript(dst_worker_name)
            self.assertEqual(ret, 0)

    @dist_init
    def test_call_script_function_that_raises_remotely_from_script(self):
        if self.rank != 0:
            return

        dst_worker_name = "worker{}".format((self.rank + 1) % self.world_size)

        # Notice, TorchScript always translates(emits) Python `raise` statement,
        # as the exception message string, "Exception",
        # no matter what exception type and excetpion message are in the statement,
        @torch.jit.script
        def rpc_async_call_remote_raising_torchscript_in_torchscript(
            dst_worker_name: str
        ):
            args = ()
            kwargs = {}
            fut = rpc.rpc_async(dst_worker_name, raise_script, args, kwargs)
            ret = fut.wait()
            return ret

        with self.assertRaisesRegex(RuntimeError, "Exception"):
            ret = rpc_async_call_remote_raising_torchscript_in_torchscript(
                dst_worker_name
            )
            self.assertEqual(ret, 0)

    @dist_init
    def test_call_script_function_that_not_exists_remotely_from_script(self):
        if self.rank != 0:
            return

        dst_worker_name = "worker{}".format((self.rank + 1) % self.world_size)

        @torch.jit.script
        def nonexisting_script():
            return 0

        @torch.jit.script
        def rpc_async_call_remote_nonexisting_torchscript_in_torchscript(
            dst_worker_name: str
        ):
            args = ()
            kwargs = {}
            fut = rpc.rpc_async(dst_worker_name, nonexisting_script, args, kwargs)
            ret = fut.wait()
            return ret

        with self.assertRaisesRegex(
            RuntimeError, "attempted to get undefined function nonexisting_script"
        ):
            ret = rpc_async_call_remote_nonexisting_torchscript_in_torchscript(
                dst_worker_name
            )
            self.assertEqual(ret, 0)


@torch.jit.script
def one_arg(value):
    return value + 1


@torch.jit.script
def rref_to_here(rref_var):
    # type: (RRef[Tensor]) -> Tensor
    return rref_var.to_here()


@torch.jit.script
def return_rref(rref_var):
    # type: (RRef[Tensor]) -> RRef[Tensor]
    return rref_var


@torch.jit.ignore
def my_script_module_init(rank):
    # type: (int) -> MyModuleInterface
    return MyScriptModule(rank)


@torch.jit.script
def construct_my_script_module(rank):
    # type: (int) -> MyModuleInterface
    return my_script_module_init(rank)


@torch.jit.script
def run_ref_script_module(ref_script_module, t):
    # type: (RRef[MyModuleInterface], Tensor) -> Tensor
    module = ref_script_module.to_here()
    return module.forward() + t


@torch.jit.ignore
def rref_python_annotation(rref_var):
    # type: (RRef[Tensor]) -> RRef[Tensor]
    return rref_var


@torch.jit.script
def rref_script_annotation(rref_var):
    # type: (RRef[Tensor]) -> Tensor
    return rref_python_annotation(rref_var).to_here()


@torch.jit.script
<<<<<<< HEAD
def save_rref(rref_var, fname):
    # type: (RRef[Tensor], str) -> None
    torch.save(rref_var, fname)
=======
def script_check_rref_confirmed(rref):
    # type: (RRef[Tensor]) -> bool
    return rref.confirmed_by_owner()
>>>>>>> d0577e19

@unittest.skipIf(
    not torch._six.PY3, "Pytorch distributed rpc package does not support python2"
)
class JitRpcTest(LocalRRefTest, JitRpcAsyncOpTest, RpcAgentTestFixture):
    @dist_init
    def test_torchscript_function(self):
        dst_worker_name = worker_name((self.rank + 1) % self.world_size)
        local_ret = one_arg(torch.ones(2, 2))
        ret = rpc.rpc_sync(dst_worker_name, one_arg, args=(torch.ones(2, 2),))
        self.assertEqual(ret, local_ret)
        rref = rpc.remote(dst_worker_name, one_arg, args=(torch.ones(2, 2),))
        self.assertEqual(rref.to_here(), local_ret)
        # create rref to itself
        local_rref = rpc.remote(
            worker_name(self.rank), one_arg, args=(torch.ones(2, 2),)
        )
        self.assertEqual(local_rref.to_here(), local_ret)

    @dist_init
    def test_torchscript_function_exception(self):
        dst_worker_name = worker_name((self.rank + 1) % self.world_size)
        with self.assertRaisesRegex(RuntimeError, r"one_arg\(\) expected at most"):
            ret = rpc.rpc_sync(dst_worker_name, one_arg, args=(10, 20))

        with self.assertRaisesRegex(RuntimeError, r"one_arg\(\) expected at most"):
            rref = rpc.remote(dst_worker_name, one_arg, args=(10, 20))

    @dist_init
    def test_torchscript_functions_not_supported(self):
        dst_worker_name = worker_name((self.rank + 1) % self.world_size)

        my_local_script_module = MyScriptModule(self.rank)

        # It is not thread safe to instantiate MyScriptModule in multiple threads,
        # wait for local MyScriptModule instantiation to finish,
        # otherwise it could instantiate MyScriptModule in parallel with
        # server thread in the below
        initialize_pg(self.init_method, self.rank, self.world_size)
        dist.barrier()

        # rpc_sync still accepts script class and run it in
        # the same code path as python call.
        ret = rpc.rpc_sync(
            dst_worker_name, MyScriptClass, args=(self.rank,)
        )

        # rpc_sync does not accept script module and script module method.
        with self.assertRaisesRegex(
            RuntimeError, "ScriptModules cannot be deepcopied"
        ):
            ret = rpc.rpc_sync(
                dst_worker_name, MyScriptModule, args=(self.rank,)
            )

        # Python 3.5 and Python 3.6 throw different error message, the only
        # common word can be greped is "pickle".
        with self.assertRaisesRegex(
            TypeError, "pickle"
        ):
            ret = rpc.rpc_async(
                dst_worker_name, my_local_script_module.forward, args=()
            )

    @dist_init
    def test_rref_as_arg_and_return(self):
        n = self.rank + 1
        dst_rank = n % self.world_size
        local_ret = one_arg(torch.ones(2, 2))

        # create rref on current rank
        rref = rpc.remote(
            worker_name(self.rank), one_arg, args=(torch.ones(2, 2),)
        )

        # pass rref to another user in rpc call
        ret = rpc.rpc_sync(worker_name(dst_rank), rref_to_here, args=(rref,))
        self.assertEqual(ret, local_ret)

        # return rref in rpc call
        rref1 = rpc.rpc_sync(worker_name(dst_rank), return_rref, args=(rref,))
        self.assertEqual(rref1.to_here(), local_ret)

        # pass rref to another user in remote call
        rref2 = rpc.remote(worker_name(dst_rank), rref_to_here, args=(rref,))
        self.assertEqual(rref2.to_here(), local_ret)

        # return rref in remote call
        rref3 = rpc.remote(worker_name(dst_rank), return_rref, args=(rref,))
        self.assertEqual(rref3.to_here().to_here(), local_ret)

    @dist_init
    def test_remote_script_module(self):
        # TODO, need more investigation
        # there is rref leak when shutting down, suspect it is because
        # ref as arg is passed to pybind boundary, and the ref is not garbage
        # collected by python when calling shutdown()
        import torch.distributed.rpc.api as api

        api._ignore_rref_leak = True

        local_ret = torch.ones(self.rank) + torch.ones(self.rank)

        n = self.rank + 1
        dst_rank = n % self.world_size
        remote_ref = rpc.remote(
            worker_name(dst_rank), construct_my_script_module, args=(self.rank,)
        )

        # pass rref arg to owner
        ret = rpc.rpc_sync(
            worker_name(dst_rank),
            run_ref_script_module,
            args=(remote_ref, torch.ones(self.rank)),
        )
        self.assertEqual(ret, local_ret)

    @dist_init
    def test_rref_is_owner(self):
        n = self.rank + 1
        dst_rank = n % self.world_size
        rref_var = rpc_return_rref(worker_name(dst_rank))

        @torch.jit.script
        def rref_tensor_is_owner(rref_var):
            # type: (RRef[Tensor]) -> bool
            return rref_var.is_owner()

        res = rref_tensor_is_owner(rref_var)
        self.assertEqual(res, False)

    @dist_init
    def test_my_script_module_with_rrefs(self):
        n = self.rank + 1
        dst_rank = n % self.world_size

        module_with_rrefs = MyScriptModuleWithRRefs(worker_name(dst_rank))
        res = module_with_rrefs()
        self.assertEqual(res, torch.ones(2, 2) * 9)

    @dist_init
    def test_rref_python_annotation(self):
        n = self.rank + 1
        dst_rank = n % self.world_size
        rref_var = rpc_return_rref(worker_name(dst_rank))

        res = rref_script_annotation(rref_var)
        self.assertEqual(res, torch.ones(2, 2) + 1)

<<<<<<< HEAD
    @dist_init
    def test_rref_jit_pickle_not_supported(self):
        n = self.rank + 1
        dst_rank = n % self.world_size
        rref_var = rpc_return_rref(worker_name(dst_rank))
        with TemporaryFileName() as fname:
            with self.assertRaisesRegex(RuntimeError, "RRef jit pickling is only allowed inside RPC calls"):
                save_rref(rref_var, fname)
=======

    def _create_rref(self):
        owner_rank = (self.rank + 2) % self.world_size
        return rpc.remote(
            "worker{}".format(owner_rank),
            torch.add,
            args=(torch.zeros(2, 2), 1)
        )

    @dist_init
    def test_user_rrefs_confirmed(self):
        dst_rank = (self.rank + 1) % self.world_size
        rref = self._create_rref()
        ret = rpc.rpc_sync(
            "worker{}".format(dst_rank),
            script_check_rref_confirmed,
            args=(rref,)
        )
        self.assertEqual(ret, True)

    @dist_init
    def test_user_rrefs_confirmed_remote(self):
        dst_rank = (self.rank + 1) % self.world_size
        rref = self._create_rref()
        ret_rref = rpc.remote(
            "worker{}".format(dst_rank),
            script_check_rref_confirmed,
            args=(rref,)
        )
        self.assertEqual(ret_rref.to_here(), True)
>>>>>>> d0577e19
<|MERGE_RESOLUTION|>--- conflicted
+++ resolved
@@ -569,15 +569,16 @@
 
 
 @torch.jit.script
-<<<<<<< HEAD
+def script_check_rref_confirmed(rref):
+    # type: (RRef[Tensor]) -> bool
+    return rref.confirmed_by_owner()
+
+
+@torch.jit.script
 def save_rref(rref_var, fname):
     # type: (RRef[Tensor], str) -> None
     torch.save(rref_var, fname)
-=======
-def script_check_rref_confirmed(rref):
-    # type: (RRef[Tensor]) -> bool
-    return rref.confirmed_by_owner()
->>>>>>> d0577e19
+
 
 @unittest.skipIf(
     not torch._six.PY3, "Pytorch distributed rpc package does not support python2"
@@ -727,17 +728,6 @@
         res = rref_script_annotation(rref_var)
         self.assertEqual(res, torch.ones(2, 2) + 1)
 
-<<<<<<< HEAD
-    @dist_init
-    def test_rref_jit_pickle_not_supported(self):
-        n = self.rank + 1
-        dst_rank = n % self.world_size
-        rref_var = rpc_return_rref(worker_name(dst_rank))
-        with TemporaryFileName() as fname:
-            with self.assertRaisesRegex(RuntimeError, "RRef jit pickling is only allowed inside RPC calls"):
-                save_rref(rref_var, fname)
-=======
-
     def _create_rref(self):
         owner_rank = (self.rank + 2) % self.world_size
         return rpc.remote(
@@ -767,4 +757,12 @@
             args=(rref,)
         )
         self.assertEqual(ret_rref.to_here(), True)
->>>>>>> d0577e19
+
+    @dist_init
+    def test_rref_jit_pickle_not_supported(self):
+        n = self.rank + 1
+        dst_rank = n % self.world_size
+        rref_var = rpc_return_rref(worker_name(dst_rank))
+        with TemporaryFileName() as fname:
+            with self.assertRaisesRegex(RuntimeError, "RRef jit pickling is only allowed inside RPC calls"):
+                save_rref(rref_var, fname)