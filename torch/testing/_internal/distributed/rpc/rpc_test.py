import concurrent.futures
import sys
import time
import unittest
from collections import namedtuple
from datetime import timedelta
from unittest import mock

import torch
import torch.distributed as dist
import torch.distributed.rpc as rpc
import torch.testing._internal.dist_utils as dist_utils
from torch.distributed.rpc import RRef, _get_debug_info, _rref_context_get_debug_info
from torch.distributed.rpc.api import _use_rpc_pickler
from torch.distributed.rpc.internal import PythonUDF, RPCExecMode, _internal_rpc_pickler
from torch.testing._internal.common_distributed import skip_if_lt_x_gpu
from torch.testing._internal.common_utils import IS_MACOS, load_tests
from torch.testing._internal.dist_utils import (
    dist_init,
    get_shutdown_error_regex,
    initialize_pg,
    wait_until_node_failure,
    wait_until_pending_users_flushed,
    worker_name,
)
from torch.testing._internal.distributed.rpc.rpc_agent_test_fixture import (
    RpcAgentTestFixture,
)
from torch.testing._internal.common_utils import TemporaryFileName


def foo_add():
    return torch.add(torch.ones(1), torch.ones(1))


def requires_process_group_agent(message=""):
    def decorator(old_func):
        return unittest.skipUnless(
            dist_utils.TEST_CONFIG.rpc_backend_name == "PROCESS_GROUP", message
        )(old_func)

    return decorator


VALUE_FUTURE = concurrent.futures.Future()
DONE_FUTURE = concurrent.futures.Future()


class StubRpcAgent:
    def __init__(self, world_size):
        self.world_size = world_size

    def get_worker_infos(self):
        return {
            rpc.WorkerInfo(name=worker_name(rank), id=rank)
            for rank in range(self.world_size)
        }


def _stub_construct_rpc_backend_options_handler(**kwargs):
    return mock.Mock()  # RpcBackendOptions.


def _stub_init_rpc_backend_handler(store, name, rank, world_size, rpc_backend_options):
    return StubRpcAgent(world_size=world_size)


def set_value(value):
    VALUE_FUTURE.set_result(value)


def wait_for_value_future():
    return VALUE_FUTURE.result()


def set_and_check_done(value):
    VALUE_FUTURE.set_result(value)
    return DONE_FUTURE.result()


# it is used to test python user defined function over rpc
# classes and functions are used to test python user defined class and
# methods over rpc
TensorClass = namedtuple("TensorClass", ["tensors"])


class MyPickleClass:
    def __init__(self):
        self.t = None

    def __getstate__(self):
        (pickled_python_udf, tensors) = _internal_rpc_pickler.serialize(
            PythonUDF(my_tensor_function, (torch.ones(2, 2), torch.ones(2, 2)), None)
        )
        return (pickled_python_udf, tensors)

    def __setstate__(self, obj):
        python_udf = _internal_rpc_pickler.deserialize(obj[0], obj[1])
        result = python_udf.func(python_udf.args[0], python_udf.args[1])
        self.t = result

    def set(self, val):
        self.t = val


class MyClass:
    def __init__(self, a):
        self.a = a

    def my_instance_method(self, b):
        return self.a + b

    @classmethod
    def my_class_method(cls, d, e):
        return d + e

    @staticmethod
    def my_static_method(f):
        return f > 10

    def increment_value(self, increment):
        self.a += increment

    def get_value(self):
        return self.a


def _call_method_on_rref(method, rref, *args, **kwargs):
    return method(rref.local_value(), *args, **kwargs)


def get_rref_list(values):
    return [RRef(MyClass(a)) for a in values]


def add_rref_to_value(rref, value):
    return rref.to_here() + value


def run_nested_pickle(pickle_cls_instance, tensor):
    return pickle_cls_instance.t + tensor


def build_complex_tensors():
    a = torch.ones(3, 3)
    b = [a, a]
    c = [b, b]
    d = [a, b]
    e = {a: d}
    return [a, b, c, d, e]


def my_function(a, b, c):
    return a + b + c


def my_tensor_function(a, b):
    return a + b


def my_sleep_func(seconds=1):
    time.sleep(seconds)


def my_complex_tensor_function(list_input, tensor_class_input, dict_input):
    res = list_input[0]
    for t in list_input:
        res += t
    for k, v in dict_input.items():
        res += v
    complex_tensors = tensor_class_input.tensors
    return (res, complex_tensors[0], complex_tensors[1], complex_tensors[2])


def my_rref_function(rref_a, rref_b):
    return rref_a.to_here() + rref_b.to_here()


def no_result():
    print("do nothing")


def nested_rpc(dst):
    return rpc.rpc_sync(dst, torch.add, args=(torch.ones(2, 2), 1))


def multi_layer_nested_async_rpc(dst, world_size, ttl):
    # this method returns immediately without blocking the callee, but will
    # generate additional requests.
    if ttl > 0:
        current_dst = worker_name(dst)
        next_dst = (dst + 1) % world_size
        rpc.rpc_async(
            current_dst,
            multi_layer_nested_async_rpc,
            args=(next_dst, world_size, ttl - 1),
        )
        return 0


def nested_rref(dst):
    return (
        rpc.remote(dst, torch.add, args=(torch.ones(2, 2), 1)),
        rpc.remote(dst, torch.add, args=(torch.ones(2, 2), 2)),
    )


def nested_remote(dst):
    rref = rpc.remote(dst, torch.add, args=(torch.ones(2, 2), 3))
    return rref.to_here()


def rref_forward_chain(dst, world_size, rref, ttl):
    if ttl > 0:
        current_dst = worker_name(dst)
        next_dst = (dst + 1) % world_size
        ret_rref = rpc.remote(
            current_dst, rref_forward_chain, args=(next_dst, world_size, rref, ttl - 1)
        )
        return [ret_rref]
    else:
        return rref.to_here()


def rpc_return_rref(dst):
    return rpc.remote(dst, torch.add, args=(torch.ones(2, 2), 1))


def light_rpc():
    return 0


def heavy_rpc(tensor):
    for i in range(1, 100):
        tensor *= i
        tensor /= i + 1
    return 0

@torch.jit.script
def heavy_rpc_torchscript(tensor):
    for i in range(1, 100):
        tensor *= i
        tensor /= i + 1
    return 0

def raise_func():
    raise ValueError("Expected error")


global_rref = None


def set_global_rref(rref):
    global global_rref
    global_rref = rref


def clear_global_rref():
    global global_rref
    global_rref = None


def check_rref_confirmed(rref):
    return rref.confirmed_by_owner()


# load_tests from common_utils is used to automatically filter tests for
# sharding on sandcastle. This line silences flake warnings
load_tests = load_tests


@unittest.skipIf(
    not torch._six.PY3, "Pytorch distributed rpc package does not support python2"
)
class RpcTest(RpcAgentTestFixture):
    @dist_init
    def test_worker_id(self):
        n = self.rank + 1
        peer_rank = n % self.world_size
        self_worker_info = rpc.get_worker_info()
        peer_worker_info = rpc.get_worker_info(worker_name(peer_rank))

        self.assertEqual(self_worker_info.name, worker_name(self.rank))
        self.assertEqual(peer_worker_info.name, worker_name(peer_rank))

        with self.assertRaisesRegex(RuntimeError, "Unknown destination worker"):
            unknown_worker_id = rpc.get_worker_info("WorkerUnknown")

    @dist_init
    def test_get_worker_infos(self):
        worker_infos = rpc.api._get_current_rpc_agent().get_worker_infos()

        worker_names = {worker_info.name for worker_info in worker_infos}
        expected_worker_names = {
            worker_name(rank) for rank in range(self.world_size)
        }
        self.assertEqual(worker_names, expected_worker_names)

        worker_ids = {worker_info.id for worker_info in worker_infos}
        expected_worker_ids = set(range(self.world_size))
        self.assertEqual(worker_ids, expected_worker_ids)

    @dist_init
    def test_self_add(self):
        self_worker_info = rpc.get_worker_info()
        self_worker_name = worker_name(self.rank)
        fut = rpc.rpc_async(self_worker_info, torch.add, args=(torch.ones(2, 2), 1))
        ret = rpc.rpc_sync(self_worker_info, torch.add, args=(torch.ones(2, 2), 1))
        self.assertEqual(fut.wait(), torch.ones(2, 2) + 1)
        self.assertEqual(ret, torch.ones(2, 2) + 1)

    @dist_init
    def test_self_py_udf_remote(self):
        self_worker_info = rpc.get_worker_info()
        rref = rpc.remote(self_worker_info, my_function, args=(torch.ones(2, 2), 1, 3))
        self.assertEqual(rref.to_here(), torch.ones(2, 2) + 1 + 3)

    def _test_self_remote_rref_as_rpc_arg(self, dst):
        self_worker_info = rpc.get_worker_info()
        rref = rpc.remote(self_worker_info, my_function, args=(torch.ones(2, 2), 1, 3))
        fut = rpc.rpc_async(dst, add_rref_to_value, args=(rref, torch.ones(2, 2)))
        ret = rpc.rpc_sync(dst, add_rref_to_value, args=(rref, torch.ones(2, 2) + 1))
        self.assertEqual(ret, torch.ones(2, 2) + 1 + 3 + torch.ones(2, 2) + 1)
        self.assertEqual(fut.wait(), torch.ones(2, 2) + 1 + 3 + torch.ones(2, 2))

    @dist_init
    def test_self_remote_rref_as_rpc_arg(self):
        dst = worker_name((self.rank + 1) % self.world_size)
        self._test_self_remote_rref_as_rpc_arg(dst)

    @dist_init
    def test_self_remote_rref_as_self_rpc_arg(self):
        self._test_self_remote_rref_as_rpc_arg(rpc.get_worker_info())

    def _test_self_remote_rref_as_remote_arg(self, dst):
        self_worker_info = rpc.get_worker_info()
        rref = rpc.remote(self_worker_info, my_function, args=(torch.ones(2, 2), 1, 3))
        ret_rref = rpc.remote(dst, add_rref_to_value, args=(rref, torch.ones(2, 2)))
        self.assertEqual(
            ret_rref.to_here(), torch.ones(2, 2) + 1 + 3 + torch.ones(2, 2)
        )

    @dist_init
    def test_self_remote_rref_as_remote_arg(self):
        dst = worker_name((self.rank + 1) % self.world_size)
        self._test_self_remote_rref_as_remote_arg(dst)

    @dist_init
    def test_self_remote_rref_as_self_remote_arg(self):
        self._test_self_remote_rref_as_remote_arg(rpc.get_worker_info())

    @mock.patch.object(torch.distributed.autograd, "_init")
    @mock.patch.object(torch.distributed.rpc.api, "_set_and_start_rpc_agent")
    @dist_init(setup_rpc=False)
    def test_register_rpc_backend_and_set_and_start_rpc_backend(
        self, mock_rpc_agent, mock_dist_autograd_init
    ):
        backend_name = "stub_backend"

        backend = rpc.backend_registry.register_backend(
            backend_name,
            _stub_construct_rpc_backend_options_handler,
            _stub_init_rpc_backend_handler,
        )

        with self.assertRaisesRegex(
            RuntimeError, "^RPC backend .+: already registered$"
        ):
            backend = rpc.backend_registry.register_backend(
                backend_name,
                _stub_construct_rpc_backend_options_handler,
                _stub_init_rpc_backend_handler,
            )

        rpc.init_rpc(
            name="worker1",
            backend=backend,
            rank=self.rank,
            world_size=self.world_size,
            rpc_backend_options=self.rpc_backend_options,
        )

    @requires_process_group_agent("PROCESS_GROUP rpc backend specific test, skip")
    @dist_init(setup_rpc=False)
    def test_duplicate_name(self):
        with self.assertRaisesRegex(RuntimeError, "is not unique"):
            store, _, _ = next(
                torch.distributed.rendezvous(
                    self.init_method, rank=self.rank, world_size=self.world_size
                )
            )
            rpc.api._init_rpc_backend(
                backend=self.rpc_backend,
                store=store,
                name="duplicate_name",
                rank=self.rank,
                world_size=self.world_size,
                rpc_backend_options=self.rpc_backend_options,
            )

    @dist_init(setup_rpc=False)
    def test_reinit(self):
        rpc.init_rpc(
            name=worker_name(self.rank),
            backend=self.rpc_backend,
            rank=self.rank,
            world_size=self.world_size,
            rpc_backend_options=self.rpc_backend_options,
        )

        initialize_pg(self.init_method, self.rank, self.world_size)
        # Wait for all init to complete.
        dist.barrier()

        with self.assertRaisesRegex(RuntimeError, "is already initialized"):
            rpc.init_rpc(
                name=worker_name(self.rank),
                backend=self.rpc_backend,
                rank=self.rank,
                world_size=self.world_size,
                rpc_backend_options=self.rpc_backend_options,
            )
        rpc.shutdown()

    @dist_init(setup_rpc=False)
    def test_invalid_names(self):
        from torch.distributed.rpc import WorkerInfo

        worker_id = 0
        with self.assertRaisesRegex(RuntimeError, "Worker name must match"):
            info = WorkerInfo("abc*", worker_id)

        with self.assertRaisesRegex(RuntimeError, "Worker name must match"):
            info = WorkerInfo(" ", worker_id)

        with self.assertRaisesRegex(RuntimeError, "must be non-empty"):
            info = WorkerInfo("", worker_id)

        # If the number in the message does not match, it is likely that the
        # value of MAX_NAME_LEN in RPC WorkerInfo has changed.
        with self.assertRaisesRegex(RuntimeError, "shorter than 128"):
            info = WorkerInfo("".join(["a" for i in range(500)]), worker_id)

    @dist_init
    def test_add(self):
        n = self.rank + 1
        dst_rank = n % self.world_size
        ret = rpc.rpc_sync(
            worker_name(dst_rank),
            torch.add,
            args=(torch.ones(n, n), torch.ones(n, n)),
        )
        self.assertEqual(ret, torch.ones(n, n) * 2)

    @dist_init
    def test_add_with_id(self):
        n = self.rank + 1
        dst_rank = n % self.world_size
        workder_info = rpc.get_worker_info(worker_name(dst_rank))

        ret = rpc.rpc_sync(
            workder_info, torch.add, args=(torch.ones(n, n), torch.ones(n, n))
        )
        self.assertEqual(ret, torch.ones(n, n) * 2)

    @dist_init
    def test_scalar_add(self):
        n = self.rank + 1
        dst_rank = n % self.world_size
        ret = rpc.rpc_sync(
            worker_name(dst_rank), torch.add, args=(torch.ones(n, n), n)
        )
        self.assertEqual(ret, (torch.ones(n, n) + n))

    @dist_init
    def test_async_add(self):
        n = self.rank + 1
        dst_rank = n % self.world_size
        fut = rpc.rpc_async(
            worker_name(dst_rank),
            torch.add,
            args=(torch.ones(n, n), torch.ones(n, n)),
        )
        self.assertEqual(fut.wait(), torch.ones(n, n) * 2)

    @dist_init
    def test_nonzero(self):
        n = self.rank + 1
        dst_rank = n % self.world_size
        x = torch.ones(self.world_size, self.world_size)
        x[self.rank][self.rank] = 0
        ret = rpc.rpc_sync(worker_name(dst_rank), torch.nonzero, args=(x,))
        self.assertEqual(ret, x.nonzero())

    @dist_init
    def test_multi_rpc(self):
        dst_rank = (self.rank + 1) % self.world_size
        for i in range(20):
            n = i + self.rank + 1
            ret = rpc.rpc_sync(
                worker_name(dst_rank),
                torch.add,
                args=(torch.ones(n, n), torch.ones(n, n)),
            )
            self.assertEqual(ret, torch.ones(n, n) * 2)

    def _run_uneven_workload(self, num_repeat=30):
        # worker0 drives and waits for worker1 and worker2
        # throughout the test.
        if self.rank == 0:
            self.assertTrue(self.world_size >= 3)

            # Phase 1: Only worker1 has workload.
            dst = "worker1"
            futs = []
            for _ in range(num_repeat):
                fut = rpc.rpc_async(dst, heavy_rpc, args=(torch.ones(100, 100),))
                futs.append(fut)

            for fut in futs:
                fut.wait()
                self.assertEqual(fut.wait(), 0)

            # Phase 2: Only worker2 has workload.
            # If join is not correctly implemented,
            # worker2 should be closed by now.
            dst = "worker2"
            futs = []
            for _ in range(num_repeat):
                fut = rpc.rpc_async(dst, heavy_rpc, args=(torch.ones(100, 100),))
                futs.append(fut)

            for fut in futs:
                fut.wait()
                self.assertEqual(fut.wait(), 0)

    def test_wait_all_workers(self):
        rpc.init_rpc(
            name="worker%d" % self.rank,
            backend=self.rpc_backend,
            rank=self.rank,
            world_size=self.world_size,
            rpc_backend_options=self.rpc_backend_options,
        )

        self._run_uneven_workload()

        # worker0 calls this at the end after waiting for RPC responses.
        # worker1/2 calls this immediately and has some works after it.
        # worker3 calls this immediately and has no more work.
        rpc.api._wait_all_workers()
        rpc.shutdown(graceful=False)

    def test_wait_all_workers_twice(self):
        rpc.init_rpc(
            name="worker%d" % self.rank,
            backend=self.rpc_backend,
            rank=self.rank,
            world_size=self.world_size,
            rpc_backend_options=self.rpc_backend_options,
        )

        self._run_uneven_workload()

        # worker0 calls this at the end after waiting for RPC responses.
        # worker1/2 calls this immediately and has some works after it.
        # worker3 calls this immediately and has no more work.
        rpc.api._wait_all_workers()
        rpc.api._wait_all_workers()
        rpc.shutdown(graceful=False)

    @dist_init
    def test_graceful_shutdown_with_uneven_workload(self):
        """Test graceful termination."""
        self._run_uneven_workload()

    @dist_init(setup_rpc=False)
    def test_shutdown_followed_by_rpc(self):
        # Initialize RPC.
        rpc.init_rpc(
            name="worker%d" % self.rank,
            backend=self.rpc_backend,
            rank=self.rank,
            world_size=self.world_size,
            rpc_backend_options=self.rpc_backend_options,
        )

        n = self.rank + 1
        dst_rank = n % self.world_size
        ret = rpc.rpc_sync(
            worker_name(dst_rank),
            torch.add,
            args=(torch.ones(n, n), torch.ones(n, n)),
        )
        self.assertEqual(ret, torch.ones(n, n) * 2)
        rpc.shutdown()

        with self.assertRaisesRegex(RuntimeError, "^RPC has not been initialized"):
            rpc.rpc_sync(
                worker_name(dst_rank),
                torch.add,
                args=(torch.ones(n, n), torch.ones(n, n)),
            )

    @dist_init
    def test_expected_src(self):
        dst_rank = (self.rank + 1) % self.world_size
        expected_src_rank = (self.rank - 1) % self.world_size
        ret = rpc.rpc_sync(worker_name(dst_rank), set_value, args=(self.rank,))
        value = VALUE_FUTURE.result()
        self.assertEqual(value, expected_src_rank)

    @dist_init
    def test_py_built_in(self):
        n = self.rank + 1
        dst_rank = n % self.world_size
        ret = rpc.rpc_sync(worker_name(dst_rank), min, args=(n, n + 1, n + 2))
        self.assertEqual(ret, min(n, n + 1, n + 2))

    @dist_init
    def test_py_user_defined(self):
        n = self.rank + 1
        dst_rank = n % self.world_size
        ret = rpc.rpc_sync(
            worker_name(dst_rank),
            my_function,
            kwargs={"a": n, "b": n + 1, "c": n + 2},
        )
        self.assertEqual(ret, my_function(n, n + 1, n + 2))

    def _profiler_test_with_rpc(self, rpc_exec_mode, func, args, use_record_function=False):
        dst = (self.rank + 1) % self.world_size
        # only run profiler on rank 1.
        if self.rank == 1:
            with torch.autograd.profiler.profile() as prof:
                if use_record_function:
                    record_function = torch.autograd.profiler.record_function("foo")
                    record_function.__enter__()
                if rpc_exec_mode == RPCExecMode.SYNC:
                    rpc.rpc_sync(worker_name(dst), func, args=args)
                elif rpc_exec_mode == RPCExecMode.ASYNC:
                    fut = rpc.rpc_async(worker_name(dst), func, args=args)
                    fut.wait()
                else:
                    self.assertTrue(rpc_exec_mode == RPCExecMode.REMOTE)
                    rref = rpc.remote(worker_name(dst), func, args=args)
                    rref.to_here()
                    # We need to wait for the instance to be created on
                    # the owner, and get back a positive confirmation.
                    # Calling to_here does not ensure that we have finished
                    # processing the Owner's confirmation of this RRef. To do
                    # this, we wait until the current RRef context doesn't have
                    # any pending users, which indicates that the confirmation
                    # was processed on this worker.
                    wait_until_pending_users_flushed()
                if use_record_function:
                    record_function.__exit__()

            events = prof.function_events
            rpc_event = [
                event for event in events if rpc_exec_mode.value in event.name
            ][0]
            if use_record_function:
                scope_event = [event for event in events if "foo" in event.name][0]
                # Since RPC call is within the scope, its CPU interval should be
                # contained within foo's interval.
                self.assertTrue(scope_event.cpu_interval.start < rpc_event.cpu_interval.start)
                self.assertTrue(scope_event.cpu_interval.end > rpc_event.cpu_interval.end)
            # the sender, dest worker, function run, and type of RPC should all
            # be recorded.
            self_worker_name = worker_name(self.rank)
            dst_worker_name = worker_name(dst)
            self.assertTrue(self_worker_name in rpc_event.name)
            self.assertTrue(dst_worker_name in rpc_event.name)
            self.assertTrue(func.__name__ in rpc_event.name)
            self.assertTrue(rpc_exec_mode.value in rpc_event.name)
            self.assertEqual(rpc_event.count, 1)
            if use_record_function:
                # verify order by ensuring that the outer context comes
                # before the rpc event.
                foo_event_ix = next(i for i, event in enumerate(events) if "foo" in event.name)
                rpc_event_idx = next(i for i, event in enumerate(events) if rpc_exec_mode.value in event.name)
                self.assertLess(foo_event_ix, rpc_event_idx)

    @dist_init
    def test_profiler_with_sync_rpc_udf(self):
        self._profiler_test_with_rpc(RPCExecMode.SYNC, my_sleep_func, args=(1,))
        self._profiler_test_with_rpc(RPCExecMode.SYNC, my_sleep_func, args=(1,),
                                     use_record_function=True)

    @dist_init
    def test_profiler_with_sync_rpc_builtin(self):
        self._profiler_test_with_rpc(
            RPCExecMode.SYNC, torch.add, args=(torch.ones(1), torch.ones(1))
        )
        self._profiler_test_with_rpc(
            RPCExecMode.SYNC, torch.add, args=(torch.ones(1), torch.ones(1)),
            use_record_function=True
        )

    @dist_init
    def test_profiler_with_async_rpc_udf(self):
        self._profiler_test_with_rpc(RPCExecMode.ASYNC, my_sleep_func, args=(1,))
        self._profiler_test_with_rpc(RPCExecMode.ASYNC, my_sleep_func, args=(1,),
                                     use_record_function=True)

    @dist_init
    def test_profiler_with_async_rpc_builtin(self):
        self._profiler_test_with_rpc(
            RPCExecMode.ASYNC, torch.add, args=(torch.ones(1), torch.ones(1))
        )
        self._profiler_test_with_rpc(
            RPCExecMode.ASYNC, torch.add, args=(torch.ones(1), torch.ones(1)),
            use_record_function=True
        )

    @dist_init
    def test_profiler_with_remote_udf(self):
        self._profiler_test_with_rpc(RPCExecMode.REMOTE, my_sleep_func, args=(1,))
        self._profiler_test_with_rpc(RPCExecMode.REMOTE, my_sleep_func, args=(1,),
                                     use_record_function=True)

    @dist_init
    def test_profiler_with_remote_builtin(self):
        self._profiler_test_with_rpc(
            RPCExecMode.REMOTE, torch.add, args=(torch.ones(1), torch.ones(1))
        )
        self._profiler_test_with_rpc(
            RPCExecMode.REMOTE, torch.add, args=(torch.ones(1), torch.ones(1)),
            use_record_function=True
        )

    @dist_init
    def test_py_class_constructor(self):
        n = self.rank + 1
        dst_rank = n % self.world_size
        ret = rpc.rpc_sync(worker_name(dst_rank), MyClass, args=(n,))
        self.assertEqual(ret.a, n)

    @dist_init
    def test_py_class_instance_method(self):
        n = self.rank + 1
        dst_rank = n % self.world_size
        ret = rpc.rpc_sync(
            worker_name(dst_rank), MyClass(2).my_instance_method, args=(n,)
        )
        self.assertEqual(ret, MyClass(2).my_instance_method(n))

    @dist_init
    def test_py_class_method(self):
        n = self.rank + 1
        dst_rank = n % self.world_size
        ret = rpc.rpc_sync(
            worker_name(dst_rank), MyClass.my_class_method, args=(n, n + 1)
        )
        self.assertEqual(ret, MyClass.my_class_method(n, n + 1))

    @dist_init
    def test_py_class_static_method(self):
        n = self.rank + 1
        dst_rank = n % self.world_size
        ret = rpc.rpc_sync(
            worker_name(dst_rank), MyClass.my_static_method, args=(n + 10,)
        )
        self.assertEqual(ret, MyClass.my_static_method(n + 10))

    @dist_init
    def test_py_multi_async_call(self):
        n = self.rank + 1
        dst_rank = n % self.world_size
        dst_worker_info = rpc.get_worker_info(worker_name(dst_rank))
        fut1 = rpc.rpc_async(dst_worker_info, MyClass.my_static_method, args=(n + 10,))
        fut2 = rpc.rpc_async(dst_worker_info, min, args=(n, n + 1, n + 2))
        self.assertEqual(fut1.wait(), MyClass.my_static_method(n + 10))
        self.assertEqual(fut2.wait(), min(n, n + 1, n + 2))

    @dist_init
    def test_py_no_return_result(self):
        n = self.rank + 1
        dst_rank = n % self.world_size
        ret = rpc.rpc_sync(worker_name(dst_rank), no_result)
        self.assertEqual(ret, no_result())

    @dist_init
    def test_py_tensors(self):
        n = self.rank + 1
        dst_rank = n % self.world_size
        ret = rpc.rpc_sync(
            worker_name(dst_rank),
            my_tensor_function,
            args=(torch.ones(n, n), torch.ones(n, n)),
        )
        self.assertEqual(ret, my_tensor_function(torch.ones(n, n), torch.ones(n, n)))

    @dist_init
    def test_py_tensors_multi_async_call(self):
        futs = []
        n = self.rank + 1
        dst_rank = n % self.world_size
        for i in range(100):
            fut = rpc.rpc_async(
                worker_name(dst_rank),
                my_tensor_function,
                args=(torch.ones(i, i), torch.ones(i, i)),
            )
            futs.append(fut)

        j = 0
        for fut in futs:
            self.assertEqual(
                fut.wait(), my_tensor_function(torch.ones(j, j), torch.ones(j, j))
            )
            j += 1

    @dist_init
    def test_py_tensors_in_container(self):
        n = self.rank + 1
        dst_rank = n % self.world_size
        a = [torch.ones(n, n), torch.ones(n, n)]
        b = TensorClass(build_complex_tensors())
        c = {"foo": torch.ones(n, n), "bar": torch.ones(n, n)}
        ret = rpc.rpc_sync(
            worker_name(dst_rank), my_complex_tensor_function, args=(a, b, c)
        )
        self.assertEqual(ret, my_complex_tensor_function(a, b, c))

    @dist_init
    def test_py_nested_pickle(self):
        n = self.rank + 1
        dst_rank = n % self.world_size

        ret = rpc.rpc_sync(
            worker_name(dst_rank),
            run_nested_pickle,
            args=(MyPickleClass(), torch.ones(2, 2)),
        )

        m = MyPickleClass()
        m.set(my_tensor_function(torch.ones(2, 2), torch.ones(2, 2)))
        self.assertEqual(ret, run_nested_pickle(m, torch.ones(2, 2)))

    @dist_init
    def test_py_function_exception(self):
        n = self.rank + 1
        dst_rank = n % self.world_size
        with self.assertRaises(TypeError):
            ret = rpc.rpc_sync(worker_name(dst_rank), no_result, args=(10,))

    @dist_init
    def test_py_raise_in_user_func(self):
        n = self.rank + 1
        dst_rank = n % self.world_size
        fut = rpc.rpc_async(worker_name(dst_rank), raise_func)
        with self.assertRaises(ValueError):
            fut.wait()

    @dist_init
    def test_nested_rpc(self):
        n = self.rank + 1
        dst_rank = n % self.world_size
        ret = rpc.rpc_sync(
            worker_name(dst_rank),
            nested_rpc,
            args=(worker_name(self.rank),),
        )
        self.assertEqual(ret, torch.ones(2, 2) + 1)

    def _stress_test_rpc(self, f, repeat=1000, args=()):
        n = self.rank + 1
        dst_rank = n % self.world_size
        futs = []
        tik = time.time()
        for _ in range(repeat):
            fut = rpc.rpc_async(worker_name(dst_rank), f, args=args)
            futs.append(fut)

        for fut in futs:
            self.assertEqual(fut.wait(), 0)
        tok = time.time()
        print(
            "Rank {} finished testing {} times in {} seconds.".format(
                self.rank, repeat, tok - tik
            )
        )

    @dist_init
    def test_stress_light_rpc(self):
        self._stress_test_rpc(light_rpc)

    @dist_init
    def test_stress_heavy_rpc(self):
        self._stress_test_rpc(heavy_rpc, repeat=20, args=(torch.ones(100, 100),))

    @dist_init
    def test_stress_heavy_rpc_torchscript(self):
        self._stress_test_rpc(heavy_rpc_torchscript, repeat=20, args=(torch.ones(100, 100),))

    @dist_init
    def test_builtin_remote_ret(self):
        n = self.rank + 1
        dst_rank = n % self.world_size
        rref = rpc.remote(
            worker_name(dst_rank),
            torch.add,
            args=(torch.ones(n, n), torch.ones(n, n)),
        )
        self.assertEqual(rref.to_here(), torch.ones(n, n) * 2)

    @dist_init
    def test_builtin_remote_self(self):
        rref = rpc.remote(
            worker_name(self.rank),
            torch.add,
            args=(torch.ones(2, 2), torch.ones(2, 2)),
        )
        self.assertEqual(rref.local_value(), torch.ones(2, 2) * 2)

    def _test_multi_remote_call(self, fn, args_fn=lambda x: (), kwargs_fn=lambda x: {}):
        m = 10
        n = self.rank + 1
        dst_rank = n % self.world_size
        rrefs = []
        expected = []
        for i in range(m):
            n = n + i
            rrefs.append(
                rpc.remote(
                    worker_name(dst_rank),
                    fn,
                    args=args_fn(n),
                    kwargs=kwargs_fn(n),
                )
            )
            expected.append(fn(*args_fn(n), **kwargs_fn(n)))

        for i in range(m):
            self.assertEqual(rrefs[i].to_here(), expected[i])

    @dist_init
    def test_multi_builtin_remote_ret(self):
        def args_fn(n):
            return (torch.ones(n, n), torch.ones(n, n))

        self._test_multi_remote_call(torch.add, args_fn=args_fn)

    @dist_init
    def test_py_udf_remote(self):
        n = self.rank + 1
        dst_rank = n % self.world_size
        rref = rpc.remote(
            worker_name(dst_rank),
            my_function,
            kwargs={"a": n, "b": n + 1, "c": n + 2},
        )
        self.assertEqual(rref.to_here(), my_function(n, n + 1, n + 2))

    @dist_init
    def test_multi_py_udf_remote(self):
        def kwargs_fn(n):
            return {"a": torch.ones(n, n), "b": torch.ones(n, n), "c": torch.ones(n, n)}

        self._test_multi_remote_call(my_function, kwargs_fn=kwargs_fn)

    @dist_init
    def test_py_rref_args(self):
        n = self.rank + 1
        dst_rank = n % self.world_size
        rref_a = rpc.remote(
            worker_name(dst_rank), torch.add, args=(torch.ones(n, n), 2)
        )
        rref_b = rpc.remote(
            worker_name(dst_rank), torch.add, args=(torch.ones(n, n), 1)
        )
        rref_c = rpc.remote(
            worker_name(dst_rank), my_rref_function, args=(rref_a, rref_b)
        )
        self.assertEqual(rref_c.to_here(), torch.ones(n, n) + 4)

    @dist_init
    def test_py_rref_args_user_share(self):
        n = self.rank + 1
        owner_rank = n % self.world_size
        user_rank = (n + 1) % self.world_size
        rref_a = rpc.remote(
            worker_name(owner_rank), my_function, args=(torch.ones(n, n), 2, 0)
        )
        rref_b = rpc.remote(
            worker_name(owner_rank), my_function, args=(torch.ones(n, n), 1, 0)
        )
        rref_c = rpc.remote(
            worker_name(user_rank), my_rref_function, args=(rref_a, rref_b)
        )
        self.assertEqual(rref_c.to_here(), torch.ones(n, n) + 4)

    @dist_init
    def test_py_rpc_rref_args(self):
        n = self.rank + 1
        dst_rank = n % self.world_size
        rref_a = rpc.remote(
            worker_name(dst_rank), my_function, args=(torch.ones(n, n), 2, 0)
        )
        rref_b = rpc.remote(
            worker_name(dst_rank), my_function, args=(torch.ones(n, n), 1, 0)
        )

        c = rpc.rpc_sync(
            worker_name(dst_rank), my_rref_function, args=(rref_a, rref_b)
        )

        self.assertEqual(c, torch.ones(n, n) + 4)

    @dist_init
    def test_nested_remote(self):
        n = self.rank + 1
        dst_rank1 = n % self.world_size
        dst_rank2 = (n + 1) % self.world_size

        rref = rpc.remote(
            worker_name(dst_rank1),
            nested_remote,
            args=(worker_name(dst_rank2),),
        )
        self.assertEqual(rref.to_here(), torch.ones(2, 2) + 3)

    @dist_init
    def test_nested_rref(self):
        n = self.rank + 1
        dst_rank1 = n % self.world_size
        dst_rank2 = (n + 1) % self.world_size
        rref_of_rrefs = rpc.remote(
            worker_name(dst_rank1),
            nested_rref,
            args=(worker_name(dst_rank2),),
        )

        # Say C has 2 OwnerRRefs.
        # B has 2 UserRRefs to those 2 OwnerRRefs, respectively.
        # This call is effectively A asking B to share it's 2 UserRRefs.
        rrefs = rref_of_rrefs.to_here()

        self.assertEqual(len(rrefs), 2)
        self.assertEqual(rrefs[0].to_here(), torch.ones(2, 2) + 1)
        self.assertEqual(rrefs[1].to_here(), torch.ones(2, 2) + 2)

    @dist_init
    def test_nested_rref_stress(self):
        n = self.rank + 1
        dst_rank1 = n % self.world_size
        dst_rank2 = (n + 1) % self.world_size
        all_rrefs = []
        for _ in range(20):
            all_rrefs.append(
                rpc.remote(
                    worker_name(dst_rank1),
                    nested_rref,
                    args=(worker_name(dst_rank2),),
                )
            )

        for i in range(20):
            rref_of_rrefs = all_rrefs[i]
            rrefs = rref_of_rrefs.to_here()
            self.assertEqual(len(rrefs), 2)
            self.assertEqual(rrefs[0].to_here(), torch.ones(2, 2) + 1)
            self.assertEqual(rrefs[1].to_here(), torch.ones(2, 2) + 2)

    @dist_init
    def test_multi_layer_nested_async_rpc(self):
        # This test will exit right away, but there will be a chain of async
        # RPCs. The termination algorithm should detect those messages properly.
        # Otherwise, some peer could exit early, leaving others to timeout
        # errors or connection closed errors.
        ttl = 20
        n = self.rank + 1
        dst_rank = n % self.world_size

        multi_layer_nested_async_rpc(dst_rank, self.world_size, ttl)

    @dist_init
    def test_remote_with_exception(self):
        n = self.rank + 1
        dst_rank = n % self.world_size
        # check ref to other workers
        rref = rpc.remote(worker_name(dst_rank), raise_func)
        with self.assertRaises(ValueError):
            rref.to_here()
        # check ref to itself
        rref = rpc.remote(worker_name(self.rank), no_result, args=(10,))
        with self.assertRaises(TypeError):
            rref.to_here()

    @dist_init
    def test_rpc_return_rref(self):
        n = self.rank + 1
        dst_rank1 = n % self.world_size
        dst_rank2 = (n + 1) % self.world_size
        rref = rpc.rpc_sync(
            worker_name(dst_rank1),
            rpc_return_rref,
            args=(worker_name(dst_rank2),),
        )
        self.assertEqual(rref.to_here(), torch.ones(2, 2) + 1)

    @dist_init
    def test_rref_forward_chain(self):
        ttl = 8
        n = self.rank + 1
        dst_rank = n % self.world_size

        rref = rpc.remote(
            worker_name(dst_rank), torch.add, args=(torch.ones(n, n), 1)
        )

        ret_rref = rref_forward_chain(dst_rank, self.world_size, rref, ttl)

        for i in range(ttl):
            self.assertEqual(len(ret_rref), 1)
            ret_rref = ret_rref[0].to_here()

        ret = ret_rref
        self.assertEqual(ret, torch.add(torch.ones(n, n), 1))

    @dist_init
    def test_local_rref_no_fork(self):
        local_rref = RRef(35)
        self.assertEqual(local_rref.local_value(), 35)

    @dist_init
    def test_local_value_not_on_owner(self):
        # ensure that an error message is thrown if a user tries to call
        # local_value() on a non-owning node.
        next_rank = (self.rank + 1) % self.world_size
        rref = rpc.remote(
            worker_name(next_rank), torch.add, args=(torch.ones(1), torch.ones(1))
        )
        with self.assertRaisesRegex(
            RuntimeError, "Call it on worker{}".format(next_rank)
        ):
            rref.local_value()

    @dist_init
    def test_return_local_rrefs(self):
        n = self.rank + 1
        dst_rank = n % self.world_size

        rref_list = rpc.rpc_sync(
            worker_name(dst_rank), get_rref_list, args=([1, 2, 3],)
        )

        for rref in rref_list:
            rpc.rpc_sync(
                rref.owner(),
                _call_method_on_rref,
                args=(MyClass.increment_value, rref, 10),
            )

        rets = [
            rpc.rpc_sync(
                rref.owner(), _call_method_on_rref, args=(MyClass.get_value, rref)
            )
            for rref in rref_list
        ]

        self.assertEqual(rets, [11, 12, 13])

    @dist_init
    def test_owner_equality(self):
        a = RRef(40)
        b = RRef(50)

        other_rank = (self.rank + 1) % self.world_size
        other_a = rpc.remote(
            worker_name(other_rank), torch.add, args=(torch.ones(1), 1)
        )
        other_b = rpc.remote(
            worker_name(other_rank), torch.add, args=(torch.ones(1), 1)
        )
        other_a.to_here()  # to ensure clean termination
        other_b.to_here()

        self.assertNotEqual(a.owner(), 23)
        self.assertEqual(other_a.owner(), other_b.owner())
        self.assertNotEqual(a.owner(), other_a.owner())
        self.assertEqual(other_a.owner(), other_a.owner())
        self.assertEqual(other_a.owner(), other_b.owner())
        self.assertEqual(a.owner(), a.owner())
        self.assertEqual(a.owner(), b.owner())
        self.assertEqual(a.owner(), rpc.get_worker_info())
        x = dict()
        x[a.owner()] = a
        x[other_a.owner()] = other_a
        self.assertEqual(x[a.owner()], a)
        self.assertEqual(x[b.owner()], a)
        self.assertEqual(x[other_a.owner()], other_a)
        self.assertEqual(x[other_b.owner()], other_a)
        self.assertEqual(len(x), 2)

    @dist_init
    def test_pass_local_rrefs(self):
        n = self.rank + 1
        dst_rank = n % self.world_size
        dst_worker = worker_name(dst_rank)

        rref = RRef(40)
        self.assertEqual(
            rpc.rpc_sync(dst_worker, add_rref_to_value, args=(rref, 50)), 90
        )
        self.assertEqual(
            rpc.rpc_async(dst_worker, add_rref_to_value, args=(rref, 50)).wait(), 90
        )
        self.assertEqual(
            rpc.remote(dst_worker, add_rref_to_value, args=(rref, 50)).to_here(), 90
        )

    @dist_init
    def test_remote_same_worker(self):
        n = self.rank + 1
        dst_rank = n % self.world_size
        rref_a = rpc.remote(
            worker_name(dst_rank), torch.add, args=(torch.ones(n, n), 2)
        )
        rref_b = rpc.remote(
            worker_name(dst_rank), torch.add, args=(torch.ones(n, n), 1)
        )
        rref_c = rpc.remote(
            worker_name(dst_rank), my_rref_function, args=(rref_a, rref_b)
        )
        self.assertEqual(rref_c.to_here(), torch.ones(n, n) + 4)

    @dist_init(setup_rpc=True)
    def test_call_method_on_rref(self):
        """
        Tests that it is possible to call an instance method on a remote objet
        by using rref.owner() as destination of the call.
        """
        vals = [10, 2, 5, 7]
        dst_rank = (self.rank + 1) % self.world_size
        dst_worker = worker_name(dst_rank)

        # creates a remote object
        rref = rpc.remote(dst_worker, MyClass, args=(vals[0],))

        # modifies state of the remote object
        rpc.rpc_sync(
            rref.owner(),
            _call_method_on_rref,
            args=(MyClass.increment_value, rref, vals[1]),
        )
        rpc.rpc_async(
            rref.owner(),
            _call_method_on_rref,
            args=(MyClass.increment_value, rref, vals[2]),
        ).wait()
        rpc.remote(
            rref.owner(),
            _call_method_on_rref,
            args=(MyClass.increment_value, rref, vals[3]),
        ).to_here()

        # queries state of the remote object
        result = rpc.rpc_sync(
            dst_worker, _call_method_on_rref, args=(MyClass.get_value, rref)
        )

        self.assertEqual(result, sum(vals))

    # Notice `rpc.api.shutdown()` accesses `_delete_all_user_rrefs`
    # through `torch.distributed.rpc.api`, so patching
    # `torch.distributed.rpc._delete_all_user_rrefs` will not help.
    @mock.patch.object(torch.distributed.rpc.api, "_delete_all_user_rrefs")
    def _test_rref_leak(self, _mock_delete_all_user_rrefs, ignore_leak):
        rpc.init_rpc(
            name=worker_name(self.rank),
            backend=self.rpc_backend,
            rank=self.rank,
            world_size=self.world_size,
            rpc_backend_options=self.rpc_backend_options,
        )

        initialize_pg(self.init_method, self.rank, self.world_size)
        # Wait for all init to complete.
        dist.barrier()

        rref = rpc.remote(
            worker_name((self.rank + 1) % self.world_size),
            torch.add,
            args=(torch.ones(2, 2), 1),
        )

        import torch.distributed.rpc.api as api

        if ignore_leak:
            api._ignore_rref_leak = True
            rpc.shutdown(graceful=True)
        else:
            api._ignore_rref_leak = False
            with self.assertRaisesRegex(RuntimeError, "Leaking RRef"):
                rpc.shutdown(graceful=True)

    @dist_init(setup_rpc=False)
    def test_rref_leak(self):
        self._test_rref_leak(ignore_leak=False)

    @dist_init(setup_rpc=False)
    def test_ignore_rref_leak(self):
        self._test_rref_leak(ignore_leak=True)

    @dist_init
    def test_rref_str(self):
        rref1 = RRef(self.rank)
        id_class = "GloballyUniqueId"
        self.assertEqual(
            "OwnerRRef({}({}, 0))".format(id_class, self.rank), rref1.__str__()
        )

        dst_rank = (self.rank + 1) % self.world_size
        rref2 = rpc.remote(
            worker_name(dst_rank), torch.add, args=(torch.ones(2, 2), 1)
        )
        self.assertEqual(
            rref2.__str__(),
            "UserRRef(RRefId = {0}({1}, 1), ForkId = {0}({1}, 2))".format(
                id_class, self.rank
            ),
        )

    @dist_init
    def test_rref_context_debug_info(self):
        # This test checks local states that are modified by remote workers.
        # This means that we would need barrier before and after every check.
        # The barrier before the check makes sure that all previous states are
        # cleared globally, the barrier after ensures that no following states
        # change gets into the current check.
        initialize_pg(self.init_method, self.rank, self.world_size)

        # Check 1: local RRef does not update owners_ map or add a pending user.
        #################################################

        rref1 = RRef(self.rank)

        # don't need a barrier here as local RRef is handled by this thread
        info = _rref_context_get_debug_info()
        self.assertIn("num_owner_rrefs", info)
        self.assertIn("num_pending_users", info)
        # RRef on local value is not added to context until shared across RPC
        self.assertEqual(0, int(info["num_owner_rrefs"]))
        self.assertEqual(0, int(info["num_pending_users"]))
        # barrier after the check 1
        dist.barrier()

        # Check 2: Sharing RRef as an arg should update owners_ map
        ###########################################################

        dst_rank = (self.rank + 1) % self.world_size
        rpc.rpc_sync(worker_name(dst_rank), set_global_rref, args=(rref1,))

        # barrier before check 2
        dist.barrier()

        wait_until_pending_users_flushed()
        info = _rref_context_get_debug_info()
        self.assertIn("num_owner_rrefs", info)
        self.assertEqual(1, int(info["num_owner_rrefs"]))
        # no pending users since the fork is finished
        self.assertEqual(0, int(info["num_pending_users"]))
        # barrier after check 2
        dist.barrier()

        # clear states for check 2
        rpc.rpc_sync(worker_name(dst_rank), clear_global_rref)

        # Check 3: rpc.remote call should update owners_ map
        ####################################################
        rref2 = rpc.remote(
            worker_name(dst_rank), torch.add, args=(torch.ones(2, 2), 1)
        )
        rref3 = rpc.remote(
            worker_name(dst_rank), torch.add, args=(torch.ones(2, 2), 1)
        )
        rref2.to_here()
        rref3.to_here()

        # barrier before check 3
        dist.barrier()

        wait_until_pending_users_flushed()
        info = _rref_context_get_debug_info()
        self.assertIn("num_owner_rrefs", info)
        self.assertEqual(2, int(info["num_owner_rrefs"]))
        # no pending users since the fork is finished
        self.assertEqual(0, int(info["num_pending_users"]))

        # barrier after check 3
        dist.barrier()

    @dist_init
    def test_disable_gil_profiling(self):
        # test that rpc.enable_gil_profilig(false) will result in
        # GIL wait time not being recorded.

        # GIL profiling should be disabled by default.
        dst_rank = (self.rank + 1) % self.world_size
        rpc.rpc_sync(
            worker_name(dst_rank), torch.add, args=(torch.ones(1), torch.ones(1))
        )
        info = rpc.api._get_current_rpc_agent().get_debug_info()
        self.assertRaises(KeyError, lambda: info["agent.gil_average_wait_time_us"])
        rpc.enable_gil_profiling(True)
        rpc.rpc_sync(
            worker_name(dst_rank), torch.add, args=(torch.ones(1), torch.ones(1))
        )
        info = rpc.api._get_current_rpc_agent().get_debug_info()
        self.assertIn("agent.gil_average_wait_time_us", info)

    @dist_init
    @requires_process_group_agent("PROCESS_GROUP rpc backend specific test, skip")
    def test_process_group_debug_info(self):
        rpc.enable_gil_profiling(True)
        initialize_pg(self.init_method, self.rank, self.world_size)
        NUM_THREAD = self.rpc_backend_options.num_send_recv_threads

        info = rpc.api._get_current_rpc_agent().get_debug_info()
        self.assertIn("agent.num_pending_requests", info)
        self.assertIn("agent.thread_pool_size", info)
        self.assertIn("agent.num_idle_threads", info)
        self.assertIn("agent.gil_average_wait_time_us", info)
        self.assertEqual(int(info["agent.num_pending_requests"]), 0)
        self.assertEqual(int(info["agent.thread_pool_size"]), NUM_THREAD)
        self.assertEqual(int(info["agent.num_idle_threads"]), NUM_THREAD)
        # for the above check, add a barrier to ensure that another worker
        # cannot send a request before we check num_idle_threads, since we'd
        # use up an idle thread if we start processing that request.
        dist.barrier()
        dst_rank = (self.rank + 1) % self.world_size
        fut = rpc.rpc_async(
            worker_name(dst_rank), set_and_check_done, args=(dst_rank,)
        )
        # blocks until the request arrives
        self.assertEqual(self.rank, VALUE_FUTURE.result())

        info = rpc.api._get_current_rpc_agent().get_debug_info()
        self.assertIn("agent.num_pending_requests", info)
        self.assertIn("agent.thread_pool_size", info)
        self.assertIn("agent.num_idle_threads", info)
        self.assertIn("agent.gil_average_wait_time_us", info)
        self.assertGreaterEqual(float(info["agent.gil_average_wait_time_us"]), 0)
        self.assertEqual(int(info["agent.num_pending_requests"]), 1)
        self.assertEqual(int(info["agent.thread_pool_size"]), NUM_THREAD)
        num_idle_threads = int(info["agent.num_idle_threads"])
        # as we cannot know for sure whether the send thread has returned, there
        # might be either 1 or 2 busy threads
        self.assertTrue(num_idle_threads in [NUM_THREAD - 1, NUM_THREAD - 2])

        # add a barrier to make sure the request is not finished before checking
        # num_pending_requests
        dist.barrier()

        DONE_FUTURE.set_result(self.rank)
        self.assertEqual(dst_rank, fut.wait())

        # add a barrier to make sure the dst_rank has finished processing the
        # request
        dist.barrier()

        info = rpc.api._get_current_rpc_agent().get_debug_info()
        self.assertIn("agent.num_pending_requests", info)
        self.assertIn("agent.thread_pool_size", info)
        self.assertIn("agent.num_idle_threads", info)
        self.assertEqual(int(info["agent.num_pending_requests"]), 0)
        self.assertEqual(int(info["agent.thread_pool_size"]), NUM_THREAD)

        for retry in range(3):
            # even if the future has completed, there is no guarantee that
            # the local send/recv threads would have finished. We try three
            # times. (NB: this might potentially be flaky. If flakiness does
            # occur, then we have to relax the assert.)
            info = rpc.api._get_current_rpc_agent().get_debug_info()
            if int(info["agent.num_idle_threads"]) == NUM_THREAD:
                break
            time.sleep(0.1)
        self.assertEqual(int(info["agent.num_idle_threads"]), NUM_THREAD)

        # add a barrier to make sure SHUTDOWN message is not sent
        dist.barrier()

    @dist_init(setup_rpc=False)
    @requires_process_group_agent("PROCESS_GROUP rpc backend specific test, skip")
    def test_local_shutdown(self):
        # test that we can start RPC and then immediately locally shutdown
        # without sending any messages.
        rpc.init_rpc(
            name="worker%d" % self.rank,
            backend=self.rpc_backend,
            rank=self.rank,
            world_size=self.world_size,
            rpc_backend_options=self.rpc_backend_options,
        )
        # pass in graceful=False to ensure that we don't wait for other workers.
        rpc.shutdown(graceful=False)

    @dist_init
    @unittest.skip("Test is flaky. see https://github.com/pytorch/pytorch/issues/31846")
    def test_debug_info(self):
        # only test keys in this test case. Values should be covered by
        # individual module debug info tests
        import torch.distributed.autograd as dist_autograd

        info = _get_debug_info()
        rref_info = _rref_context_get_debug_info()
        agent_info = rpc.api._get_current_rpc_agent().get_debug_info()
        autograd_info = dist_autograd._get_debug_info()
        common_keys = rref_info.keys() & agent_info.keys() & autograd_info.keys()
        self.assertEqual(0, len(common_keys))
        expected = {}
        expected.update(rref_info)
        expected.update(agent_info)
        expected.update(autograd_info)
        self.assertEqual(expected.keys(), info.keys())

    @dist_init(setup_rpc=False)
    @unittest.skipIf(
        IS_MACOS,
        "Test is flaky on MacOS since libuv error handling is not as robust as TCP",
    )
    def test_handle_send_exceptions(self):
        # test that if a callee node has gone down, we raise an appropriate
        # exception instead of just crashing.
        rpc.init_rpc(
            name="worker%d" % self.rank,
            backend=self.rpc_backend,
            rank=self.rank,
            world_size=self.world_size,
            rpc_backend_options=self.rpc_backend_options,
        )
        rpc._set_rpc_timeout(timedelta(seconds=10))
        # This barrier is needed to ensure that some workers do not exit before
        # others have been brought up, for non ProcessGroupAgent backends.
        initialize_pg(self.init_method, self.rank, self.world_size)
        dist.barrier()
        if self.rank == 1:
            dst_rank = (self.rank + 1) % self.world_size
            dst_worker = worker_name(dst_rank)
            # allow destination worker to exit without joining
            error_str = get_shutdown_error_regex(dist_utils.TEST_CONFIG.rpc_backend_name)
            wait_until_node_failure(dst_rank, error_str)
            fut = rpc.rpc_async(dst_worker, torch.add, args=(torch.ones(1), 3))
            # Shutdown sequence is not very well defined and as a result
            # we can see any of the error messages defined in get_shutdown_error_regex.
            with self.assertRaisesRegex(RuntimeError, error_str):
                fut.wait()
        # exit all workers non-gracefully.
        rpc.shutdown(graceful=False)

    @dist_init(setup_rpc=False)
    @requires_process_group_agent("PROCESS_GROUP rpc backend specific test, skip")
    def test_local_shutdown_with_rpc(self):
        # test that we can start RPC, send RPCs, and then run local shutdown.
        rpc.init_rpc(
            name="worker%d" % self.rank,
            backend=self.rpc_backend,
            rank=self.rank,
            world_size=self.world_size,
            rpc_backend_options=self.rpc_backend_options,
        )
        n = self.rank + 1
        dst_rank = n % self.world_size
        rpc.rpc_sync(
            worker_name(dst_rank),
            torch.add,
            args=(torch.ones(n, n), torch.ones(n, n)),
        )
        # A barrier is needed to ensure that all RPCs are processed.
        # Otherwise, some RPCs can timeout since the receiving end
        # has terminated.
        initialize_pg(self.init_method, self.rank, self.world_size)
        dist.barrier()
        # pass in graceful=False to ensure that we don't wait for other workers.
        rpc.shutdown(graceful=False)

    @dist_init(setup_rpc=False)
    def test_get_rpc_timeout(self):
        timeout = timedelta(seconds=1)

        # A new `RpcBackendOptions` is constructed
        # when accessing `self.rpc_backend_options`.
        rpc_backend_options = self.rpc_backend_options
        rpc_backend_options.rpc_timeout = timeout

        rpc.init_rpc(
            name=worker_name(self.rank),
            backend=self.rpc_backend,
            rank=self.rank,
            world_size=self.world_size,
            rpc_backend_options=rpc_backend_options,
        )
        set_timeout = rpc.get_rpc_timeout()
        self.assertEqual(timeout, set_timeout)
        rpc.shutdown()

    @dist_init(setup_rpc=False)
    @requires_process_group_agent("PROCESS_GROUP rpc backend specific test, skip")
    def test_set_and_get_num_send_recv_threads(self):
        NUM_THREADS = 27
        rpc_backend_options = rpc.ProcessGroupRpcBackendOptions(
            init_method=self.rpc_backend_options.init_method,
            num_send_recv_threads=NUM_THREADS
        )
        rpc.init_rpc(
            name="worker{}".format(self.rank),
            backend=self.rpc_backend,
            rank=self.rank,
            world_size=self.world_size,
            rpc_backend_options=rpc_backend_options,
        )

        info = rpc.api._get_current_rpc_agent().get_debug_info()
        self.assertEqual(int(info["agent.thread_pool_size"]), NUM_THREADS)
        rpc.shutdown()

    @dist_init
    @requires_process_group_agent("PROCESS_GROUP rpc backend specific test, skip")
    def test_rpc_timeouts(self):
        dst_rank = (self.rank + 1) % self.world_size
        rpc._set_rpc_timeout(timedelta(milliseconds=1))
        # futures should time out and be marked with an exception indicating it as such.
        futs = [
            rpc.rpc_async(worker_name(dst_rank), my_sleep_func, args=())
            for _ in range(10)
        ]
        for fut in futs:
            with self.assertRaisesRegex(RuntimeError, "RPC ran for more than"):
                fut.wait()

        # ensure that if a new timeout is set old futures don't time out but new ones do.
        rpc._set_rpc_timeout(timedelta(seconds=200))
        # create a longstanding RPC.
        fut1 = rpc.rpc_async(worker_name(dst_rank), my_sleep_func, args=(1,))
        # now, set a short timeout.
        rpc._set_rpc_timeout(timedelta(milliseconds=1))
        # f2 should time out, f should not.
        fut2 = rpc.rpc_async(worker_name(dst_rank), my_sleep_func, args=(1,))
        with self.assertRaises(RuntimeError):
            fut2.wait()
        fut1.wait()

        # future should run to completion if the timeout is zero.
        rpc._set_rpc_timeout(timedelta(seconds=0))
        rpc.rpc_async(worker_name(dst_rank), my_sleep_func, args=()).wait()

        # reset to default timeout so shutdown messages can process cleanly.
        rpc._set_rpc_timeout(rpc.constants.DEFAULT_RPC_TIMEOUT)

    def test_requires_process_group_agent_decorator(self):
        @requires_process_group_agent("test_func did not run")
        def test_func():
            return "expected result"

        if dist_utils.TEST_CONFIG.rpc_backend_name == "PROCESS_GROUP":
            self.assertEqual(test_func(), "expected result")

    def test_dist_init_decorator(self):
        @dist_init(setup_rpc=False)
        def test_func(self):
            return "expected result"

        self.assertEqual(test_func(self), "expected result")

        @dist_init
        def test_func(self):
            return "expected result"

        self.assertEqual(test_func(self), "expected result")

    def test_use_rpc_pickler(self):
        class TestPickler:
            pass

        test_pickler = TestPickler()
        with _use_rpc_pickler(test_pickler):
            self.assertTrue(torch.distributed.rpc.api._default_pickler is test_pickler)
        self.assertTrue(
            torch.distributed.rpc.api._default_pickler is _internal_rpc_pickler
        )

    @dist_init
    def test_function_not_on_callee(self):
        # test that if a function does not exist on a callee, we don't crash,
        # instead we get an AttributeError indicating that the func does not exist.
        this_module = sys.modules[__name__]
        caller_worker = "worker0"
        callee_worker = "worker1"

        if self.rank == 1:
            # Use delattr to remove the binding of a func on this nodes
            delattr(this_module, "foo_add")
            # notify remote end that we have removed it.
            rpc.rpc_sync(caller_worker, set_value, args=(self.rank,))

        if self.rank == 0:
            # func exists on caller, but not callee.
            # wait for remote end to remove the binding of foo_add func.
            wait_for_value_future()
            # Ensure that we have the attribute on this module. Otherwise, the test could fail due to a caller-side pickling error.
            self.assertTrue(hasattr(this_module, "foo_add"))
            with self.assertRaisesRegex(
                AttributeError, "RPC pickler does not serialize"
            ):
                rpc.rpc_sync(callee_worker, foo_add, args=())

    @dist_init
    def test_non_garbage_collected_user_rref_due_to_local_circular_dependency(self):
        dst_worker_name = worker_name((self.rank + 1) % self.world_size)

        a = MyClass(1)
        b = MyClass(2)

        # This is to make Python not garbage collect a and b.
        a.other = b
        b.other = a

        n = self.rank
        a.rref = rpc.remote(
            dst_worker_name,
            torch.add,
            args=(torch.ones(n, n), 2)
        )

    @dist_init(setup_rpc=False)
    def test_use_rref_after_shutdown(self):
        rpc.init_rpc(
            name="worker%d" % self.rank,
            backend=self.rpc_backend,
            rank=self.rank,
            world_size=self.world_size,
            rpc_backend_options=self.rpc_backend_options,
        )
        n = self.rank + 1
        dst_rank = n % self.world_size
        rref = rpc.remote(
            worker_name(dst_rank),
            torch.add,
            args=(torch.ones(n, n), torch.ones(n, n)),
        )
        # pass in graceful=True to ensure that local UserRRefs are deleted.
        rpc.shutdown(graceful=True)

        with self.assertRaisesRegex(
            RuntimeError, "Cannot call to_here\\(\\) on it after deletion."
        ):
            rref.to_here()

        with self.assertRaisesRegex(
            RuntimeError, "Cannot call fork an UserRRef after deletion."
        ):
            import torch.distributed.rpc.internal as internal
            internal.serialize(rref)

    @staticmethod
    def _return_gpu_tensor():
        return torch.rand(3, 3).cuda(0)

    @staticmethod
    def _return_gpu_tensor_list():
        return [torch.rand(3, 3).cuda(0), torch.rand(3, 3).cuda(1)]

    @staticmethod
    def _gpu_tensor_list_arg(tensor_list):
        return torch.rand(3, 3)

    @skip_if_lt_x_gpu(2)
    @dist_init
    def test_cuda(self):
        dst = worker_name((self.rank + 1) % self.world_size)
        t1 = torch.rand(3, 3).cuda(0)
        t2 = torch.rand(3, 3).cuda(1)
        t3 = torch.rand(3, 3)

        # cuda tensors as args fail.
        with self.assertRaisesRegex(RuntimeError, "RPC backend only supports CPU tensors.*Found tensor on device: cuda:0"):
            rpc.rpc_sync(dst, torch.add, args=(t1, t2))

        # mix of cpu and cuda tensors as args fail.
        with self.assertRaisesRegex(RuntimeError, "RPC backend only supports CPU tensors.*Found tensor on device: cuda:0"):
            rpc.rpc_sync(dst, torch.add, args=(t1, t3))

        # gpu tensor list as args fails.
        with self.assertRaisesRegex(RuntimeError, "RPC backend only supports CPU tensors.*Found tensor on device: cuda:0"):
            rpc.rpc_sync(dst, RpcTest._gpu_tensor_list_arg, args=([t1, t2]))

        # cuda tensors as return values fail.
        with self.assertRaisesRegex(RuntimeError, "RPC backend only supports CPU tensors.*Found tensor on device: cuda:0"):
            rpc.rpc_sync(dst, RpcTest._return_gpu_tensor, args=())

        # cuda tensors as a list of return value fails
        with self.assertRaisesRegex(RuntimeError, "RPC backend only supports CPU tensors.*Found tensor on device: cuda:0"):
            rpc.rpc_sync(dst, RpcTest._return_gpu_tensor_list, args=())

        # Sending to self should fail too.
        with self.assertRaisesRegex(RuntimeError, "RPC backend only supports CPU tensors.*Found tensor on device: cuda:0"):
            rpc.rpc_sync(worker_name(self.rank), torch.add, args=(t1, t2))

<<<<<<< HEAD
    @dist_init
    def test_rref_py_pickle_not_supported(self):
        local_rref = RRef(35)
        with TemporaryFileName() as fname:
            with self.assertRaisesRegex(RuntimeError, "Can not pickle rref in python pickler"):
                torch.save(local_rref, fname)
=======
    def _create_rref(self):
        owner_rank = (self.rank + 2) % self.world_size
        return rpc.remote(
            "worker{}".format(owner_rank),
            torch.add,
            args=(torch.zeros(2, 2), 1)
        )

    @dist_init
    def test_user_rrefs_confirmed(self):
        dst_rank = (self.rank + 1) % self.world_size
        rref = self._create_rref()
        ret = rpc.rpc_sync(
            "worker{}".format(dst_rank),
            check_rref_confirmed,
            args=(rref,)
        )
        self.assertEqual(ret, True)

    @dist_init
    def test_user_rrefs_confirmed_remote(self):
        dst_rank = (self.rank + 1) % self.world_size
        rref = self._create_rref()
        ret_rref = rpc.remote(
            "worker{}".format(dst_rank),
            check_rref_confirmed,
            args=(rref,)
        )
        self.assertEqual(ret_rref.to_here(), True)
>>>>>>> c747f098
<|MERGE_RESOLUTION|>--- conflicted
+++ resolved
@@ -1799,14 +1799,6 @@
         with self.assertRaisesRegex(RuntimeError, "RPC backend only supports CPU tensors.*Found tensor on device: cuda:0"):
             rpc.rpc_sync(worker_name(self.rank), torch.add, args=(t1, t2))
 
-<<<<<<< HEAD
-    @dist_init
-    def test_rref_py_pickle_not_supported(self):
-        local_rref = RRef(35)
-        with TemporaryFileName() as fname:
-            with self.assertRaisesRegex(RuntimeError, "Can not pickle rref in python pickler"):
-                torch.save(local_rref, fname)
-=======
     def _create_rref(self):
         owner_rank = (self.rank + 2) % self.world_size
         return rpc.remote(
@@ -1836,4 +1828,10 @@
             args=(rref,)
         )
         self.assertEqual(ret_rref.to_here(), True)
->>>>>>> c747f098
+
+    @dist_init
+    def test_rref_py_pickle_not_supported(self):
+        local_rref = RRef(35)
+        with TemporaryFileName() as fname:
+            with self.assertRaisesRegex(RuntimeError, "Can not pickle rref in python pickler"):
+                torch.save(local_rref, fname)