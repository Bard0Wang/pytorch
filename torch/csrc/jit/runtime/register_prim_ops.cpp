#include <aten/src/ATen/Context.h>
#include <torch/csrc/autograd/autograd.h>
#include <torch/csrc/autograd/edge.h>
#include <torch/csrc/autograd/function.h>
#include <torch/csrc/autograd/generated/variable_factories.h>
#include <torch/csrc/autograd/profiler.h>
#include <torch/csrc/autograd/variable.h>
#include <torch/csrc/jit/api/compilation_unit.h>
#include <torch/csrc/jit/codegen/fuser/interface.h>
#include <torch/csrc/jit/frontend/error_report.h>
#include <torch/csrc/jit/ir/ir.h>
#include <torch/csrc/jit/runtime/custom_operator.h>
#include <torch/csrc/jit/runtime/graph_executor.h>
#include <torch/csrc/jit/runtime/jit_exception.h>
#include <torch/csrc/jit/runtime/logging.h>
#include <torch/csrc/jit/runtime/operator.h>
#include <torch/csrc/jit/runtime/print_handler.h>
#include <torch/csrc/jit/runtime/profiling_record.h>
#include <torch/csrc/jit/runtime/vararg_functions.h>
#include <torch/csrc/jit/serialization/pickle.h>

#include <ATen/ExpandUtils.h>
#include <ATen/Parallel.h>
#include <ATen/WrapDimUtils.h>
#include <ATen/core/Dict.h>
#include <ATen/core/ivalue.h>
#include <c10/core/thread_pool.h>
#include <c10/util/SmallVector.h>
#include <c10/util/math_compat.h>

#include <algorithm>
#include <bitset>
#include <cctype>
#include <cmath>
#include <exception>
#include <fstream>
#include <iostream>
#include <limits>
#include <memory>
#include <mutex>
#include <ostream>
#include <stdexcept>
#include <string>
#include <typeinfo>
#include <unordered_map>
#include <unordered_set>
#include <utility>
#include <vector>

namespace torch {
namespace jit {

namespace {

template <class T>
c10::List<T> make_result_list(const TypePtr& elemType) {
  return c10::List<T>();
}
template <>
c10::impl::GenericList make_result_list<IValue>(const TypePtr& elemType) {
  return c10::impl::GenericList(elemType);
}

int noop(Stack& n) {
  return 0;
}

c10::AliasAnalysisKind aliasAnalysisFromSchema() {
  return c10::AliasAnalysisKind::FROM_SCHEMA;
}

c10::AliasAnalysisKind aliasAnalysisConservative() {
  return c10::AliasAnalysisKind::CONSERVATIVE;
}

c10::AliasAnalysisKind aliasAnalysisSpecialCase() {
  return c10::AliasAnalysisKind::INTERNAL_SPECIAL_CASE;
}

// using the rules from python_arg_parser FunctionParameter::check
// tensor cannot have grad set, tensor must be 0 dim,
// and if the dest is an int the source must be integral type
void checkImplicitTensorToNum(at::Tensor t, bool toInt) {
  if (autograd::as_variable_ref(t).requires_grad()) {
    throw std::runtime_error(
        "Cannot input a tensor that requires grad as a scalar argument");
  }
  if (t.sizes().size() != 0) {
    throw std::runtime_error(
        "Cannot input a tensor of dimension other than 0 as a scalar argument");
  }
  if (toInt && !isIntegralType(t.scalar_type(), /*includeBool=*/false)) {
    std::stringstream ss;
    ss << "Cannot input a tensor of type " << t.scalar_type()
       << " as an integral argument";
    throw std::runtime_error(ss.str());
  }
}

// Convert the tensor pointed to by \p data to a nested list. \p dim is the
// number of dimensions in the tensor and \p cur_dim is the dimension being
// processed by the current invocation. \p ty is the expected output IR type of
// the operation. \p sizes and \p strides are the sizes and strides of the
// tensor operand and \p element_size is the size in bytes of one tensor
// element.
IValue tensorToListRecursive(
    char* data,
    int64_t cur_dim,
    int64_t num_tensor_dims,
    TypePtr ty,
    at::IntArrayRef sizes,
    at::IntArrayRef strides,
    size_t element_size) {
  // If ty is a ListType, get the element type.
  if (auto list_type = ty->cast<ListType>()) {
    ty = list_type->getElementType();
  } else {
    // If the output type is a scalar, read and push one scalar of
    // the right type onto the stack.
    if (ty == IntType::get()) {
      int64_t scalar = *(int64_t*)data;
      return IValue(scalar);
    } else if (ty == FloatType::get()) {
      double scalar = *(double*)data;
      return IValue(scalar);
    } else if (ty == BoolType::get()) {
      bool scalar = *(bool*)data;
      return IValue(scalar);
    } else {
      TORCH_CHECK(
          false,
          ty->python_str(),
          " is not one of the supported types for tolist: int, float, bool");
    }
  }

  // Make the result list consisting of elements of type ty. Since this
  // invocation is processing dimension cur_dim, there will be sizes[cur_dim]
  // output elements.
  auto result = c10::impl::GenericList(ty);
  result.reserve(sizes[cur_dim]);

  // Since ty was a list type, tensorToListRecursive needs to be called
  // recursively on each slice of the tensor in the current dimension.
  for (int64_t i = 0, e = sizes[cur_dim]; i < e; ++i) {
    auto inner_result = tensorToListRecursive(
        data, cur_dim + 1, num_tensor_dims, ty, sizes, strides, element_size);

    if (inner_result.isList()) {
      result.emplace_back(inner_result.toList());
    } else if (inner_result.isDouble()) {
      result.emplace_back(inner_result.toDouble());
    } else if (inner_result.isInt()) {
      result.emplace_back(inner_result.toInt());
    } else if (inner_result.isBool()) {
      result.emplace_back(inner_result.toBool());
    } else {
      TORCH_INTERNAL_ASSERT("Unknown return type for tensorToListRecursive");
    }

    data += strides[cur_dim] * element_size;
  }

  return result;
}

static int64_t floordiv(int64_t a, int64_t b) {
  if (b == 0) {
    throw std::runtime_error("division by 0");
  }
  if ((a > 0) == (b > 0)) {
    // simple case, both have same sign
    return a / b;
  } else {
    // in python division rounds down, it doesn't not truncate like in c++
    auto r = lldiv(a, b);
    return (r.rem) ? r.quot - 1 : r.quot;
  }
}
void checkDoubleInRange(double a) {
  if (std::isnan(a) || std::isinf(a) ||
      a > double(std::numeric_limits<int64_t>::max()) ||
      a < double(std::numeric_limits<int64_t>::min())) {
    throw c10::Error(
        "Cannot convert float " + c10::to_string(a) + " to integer", "");
    return;
  }
}
static int64_t floor(double a) {
  checkDoubleInRange(a);
  return std::floor(a);
}
static int64_t ceil(double a) {
  checkDoubleInRange(a);
  return std::ceil(a);
}

static int64_t gcd(int64_t a, int64_t b) {
  while (b != 0) {
    int64_t r = a % b;
    a = b;
    b = r;
  }
  // in python gcd returns non-negative values
  return std::abs(a);
}

int64_t partProduct(int n, int m) {
  if (m <= (n + 1))
    return (int64_t)n;
  if (m == (n + 2))
    return (int64_t)n * m;
  int k = (n + m) / 2;
  if ((k & 1) != 1)
    k = k - 1;
  return partProduct(n, k) * partProduct(k + 2, m);
}

void loop(int n, int64_t& p, int64_t& r) {
  if (n <= 2)
    return;
  loop(n / 2, p, r);
  p = p * partProduct(n / 2 + 1 + ((n / 2) & 1), n - 1 + (n & 1));
  r = r * p;
}

int nminussumofbits(int v) {
  long w = (long)v;
  w -= (0xaaaaaaaa & w) >> 1;
  w = (w & 0x33333333) + ((w >> 2) & 0x33333333);
  w = (w + (w >> 4)) & 0x0f0f0f0f;
  w += w >> 8;
  w += w >> 16;
  return v - (int)(w & 0xff);
}

int64_t factorial(int n) {
  if (n < 0) {
    throw std::runtime_error("factorial() not defined for negative values");
  }
  int64_t p = 1, r = 1;
  loop(n, p, r);
  return r << nminussumofbits(n);
}
static const double degToRad = std::acos(-1.0) / 180.0;
static const double radToDeg = 180.0 / std::acos(-1.0);
double degrees(double x) {
  return x * radToDeg;
}
double radians(double x) {
  return x * degToRad;
}

// reference function THPVariable_to in python_variable_methods.cpp
static at::Tensor to_dispatch(
    at::Tensor self,
    c10::optional<at::Device> device,
    c10::optional<at::ScalarType> scalarType,
    bool non_blocking,
    bool copy) {
  if (device && device->is_cuda()) {
    at::globalContext().lazyInitCUDA();
  }
  if (!device && !scalarType && !copy) {
    return self;
  } else if (!device) {
    return self.to(*scalarType, non_blocking, copy);
  } else if (!scalarType) {
    return self.to(*device, non_blocking, copy);
  } else {
    return self.to(*device, *scalarType, non_blocking, copy);
  }
}

// Convert an python index (which may be negative) into an index usable for a
// C++ container
int64_t normalizeIndex(int64_t idx, int64_t list_size) {
  if (idx < 0) {
    // Handle negative indexing
    idx = list_size + idx;
  }
  return idx;
}

RegisterOperators reg(
    {Operator(
         prim::profile,
         [](const Node* node) -> Operation {
           auto callback = node->cast<ProfileOp>()->getCallback();
           return [callback](Stack& stack) {
             callback(stack);
             return 0;
           };
         },
         aliasAnalysisSpecialCase()),
     Operator(
         prim::CudaFusionGroup,
         [](const Node* node) -> Operation {
           const auto key = registerFusion(node);
           return [key](Stack& stack) {
             RECORD_FUNCTION("CudaFusionGroup", std::vector<c10::IValue>());
             runFusion(key, stack);
             return 0;
           };
         },
         aliasAnalysisSpecialCase()),
     Operator(
         prim::FusionGroup,
         [](const Node* node) -> Operation {
           const auto key = registerFusion(node);
           return [key](Stack& stack) {
             RECORD_FUNCTION("FusionGroup", std::vector<c10::IValue>());
             runFusion(key, stack);
             return 0;
           };
         },
         aliasAnalysisSpecialCase()),
     Operator(
         "prim::Guard(Tensor(a) t) -> Tensor(a)",
         [](Stack& stack) {
           AT_ERROR("Should be replaced by prim::BailOut");
           return 0;
         },
         aliasAnalysisFromSchema()),
     Operator(
         "prim::BailOut(...) -> Tensor(a)",
         [](Stack& /* stack */) {
           AT_ERROR("prim::BailOut not yet implemented"); // NOLINT
           return 0;
         },
         aliasAnalysisFromSchema()),
     Operator(
         "prim::BailoutTemplate() -> int",
         [](Stack& stack) {
           // TODO: today, we put a single bailout template at the front to
           // carry the un-optimized graph for bailout nodes to use. Ideally
           // this should never run, but we haven't written the code to remove
           // it yet.
           // TORCH_INTERNAL_ASSERT(false);

           // Returns an int so that we have an easy way to do graph traversal
           push(stack, 1);
           return 0;
         },
         aliasAnalysisFromSchema()),
     Operator(
         "prim::rangelist(int n) -> int[]",
         [](Stack& stack) {
           int64_t n;
           pop(stack, n);
           c10::List<int64_t> elems;
           elems.reserve(n);
           for (int i = 0; i < n; i++) {
             elems.push_back(i);
           }
           push(stack, std::move(elems));
           return 0;
         },
         aliasAnalysisFromSchema()),
     Operator(
         "aten::IntImplicit(Tensor a) -> int",
         [](Stack& stack) {
           at::Tensor a;
           pop(stack, a);
           checkImplicitTensorToNum(a, /*to int*/ true);
           push(stack, a.item<int64_t>());
           return 0;
         },
         aliasAnalysisFromSchema()),
     Operator(
         "aten::FloatImplicit(Tensor a) -> float",
         [](Stack& stack) {
           at::Tensor a;
           pop(stack, a);
           checkImplicitTensorToNum(a, /*to int*/ false);
           push(stack, a.item<double>());
           return 0;
         },
         aliasAnalysisFromSchema()),
     Operator(
         "aten::ScalarImplicit(Tensor a) -> Scalar",
         [](Stack& stack) {
           at::Tensor a;
           pop(stack, a);
           checkImplicitTensorToNum(a, /*to int*/ false);
           push(stack, a.item());
           return 0;
         },
         aliasAnalysisFromSchema()),
     Operator(
         "prim::NumToTensor.Scalar(Scalar a) -> Tensor",
         [](Stack& stack) {
           at::Scalar s;
           pop(stack, s);
           push(stack, at::scalar_to_tensor(s));
           return 0;
         },
         aliasAnalysisFromSchema()),
     // note: this op needs to share a name with the Scalar -> Tensor conversion
     // because all _to_tensor conversion have to have the same operator namet
     Operator(
         "prim::NumToTensor.bool(bool a) -> Tensor",
         [](Stack& stack) {
           bool b;
           pop(stack, b);
           push(stack, at::scalar_to_tensor(b));
           return 0;
         },
         aliasAnalysisFromSchema()),
     Operator(
         "aten::Bool.Tensor(Tensor a) -> bool",
         [](Stack& stack) {
           at::Tensor a;
           pop(stack, a);
           push(stack, a.is_nonzero());
           return 0;
         },
         aliasAnalysisFromSchema()),
     Operator(
         "aten::Bool.int(int a) -> bool",
         [](Stack& stack) {
           int64_t i;
           pop(stack, i);
           push(stack, (bool)i);
           return 0;
         },
         aliasAnalysisFromSchema()),
     Operator(
         "aten::Bool.float(float a) -> bool",
         [](Stack& stack) {
           double d;
           pop(stack, d);
           push(stack, (bool)d);
           return 0;
         },
         aliasAnalysisFromSchema()),
     Operator(
         "aten::Float.Tensor(Tensor a) -> float",
         [](Stack& stack) {
           at::Tensor a;
           pop(stack, a);
           push(stack, a.item<double>());
           return 0;
         },
         aliasAnalysisFromSchema()),
     Operator(
         "aten::Float.Scalar(Scalar a) -> float",
         [](Stack& stack) {
           IValue scalar;
           pop(stack, scalar);
           if (scalar.isDouble()) {
             push(stack, std::move(scalar));
           } else {
             push(stack, static_cast<double>(scalar.toInt()));
           }
           return 0;
         },
         aliasAnalysisFromSchema()),
     Operator(
         "aten::Float.int(int a) -> float",
         [](Stack& stack) {
           int64_t i;
           pop(stack, i);
           push(stack, (float)i);
           return 0;
         },
         aliasAnalysisFromSchema()),
     Operator(
         "aten::Float.bool(bool a) -> float",
         [](Stack& stack) {
           bool b;
           pop(stack, b);
           push(stack, (float)b);
           return 0;
         },
         aliasAnalysisFromSchema()),
     Operator(
         "aten::Float.str(str a) -> float",
         [](Stack& stack) {
           auto s = pop(stack).toString();
           if (s->string() == "inf")
             push(stack, std::numeric_limits<double>::infinity());
           else if (s->string() == "-inf")
             push(stack, -std::numeric_limits<double>::infinity());
           else
             AT_ERROR(
                 "Only 'inf' or '-inf' can be cast to a float, but got '",
                 s->string(),
                 "'");
           return 0;
         },
         aliasAnalysisFromSchema()),
     Operator(
         "aten::str(t elem) -> str",
         [](Stack& stack) {
           std::stringstream ss;
           ss << pop(stack);
           push(stack, ss.str());
           return 0;
         },
         aliasAnalysisFromSchema()),
     Operator(
         "aten::device(str a) -> Device",
         [](Stack& stack) {
           push(stack, c10::Device(pop(stack).toStringRef()));
           return 0;
         },
         aliasAnalysisFromSchema()),
     // reference function parse_to_conversion in python_arg_parsing.h
     Operator(
         "aten::to.prim_Device(Tensor(a) self, Device? device, int? dtype=None, bool non_blocking=False, bool copy=False) -> Tensor(a|b)",
         [](Stack& stack) {
           bool non_blocking;
           bool copy;
           pop(stack, non_blocking, copy);
           c10::optional<at::ScalarType> scalarType =
               pop(stack).toOptional<at::ScalarType>();
           c10::optional<c10::Device> device =
               pop(stack).toOptional<c10::Device>();
           at::Tensor self = pop(stack).toTensor();
           push(
               stack,
               to_dispatch(self, device, scalarType, non_blocking, copy));
           return 0;
         },
         aliasAnalysisFromSchema()),
     Operator(
         "aten::to.prim_dtype(Tensor(a) self, int? dtype=None, bool non_blocking=False, bool copy=False) -> Tensor(a|b)",
         [](Stack& stack) {
           bool non_blocking;
           bool copy;
           pop(stack, non_blocking, copy);
           c10::optional<at::ScalarType> scalarType =
               pop(stack).toOptional<at::ScalarType>();
           c10::optional<c10::Device> device = c10::nullopt;
           at::Tensor self = pop(stack).toTensor();
           push(
               stack,
               to_dispatch(self, device, scalarType, non_blocking, copy));
           return 0;
         },
         aliasAnalysisFromSchema()),
     Operator(
         "aten::to.prim_other(Tensor(a) self, bool non_blocking=False, bool copy=False) -> Tensor(a|b)",
         [](Stack& stack) {
           at::Tensor self;
           bool non_blocking;
           bool copy;
           pop(stack, self, non_blocking, copy);
           c10::optional<c10::Device> device = c10::nullopt;
           c10::optional<at::ScalarType> scalarType = c10::nullopt;
           push(
               stack,
               to_dispatch(self, device, scalarType, non_blocking, copy));
           return 0;
         },
         aliasAnalysisFromSchema()),
     Operator(
         "aten::eq(Device a, Device b) -> bool",
         [](Stack& stack) {
           auto a = pop(stack).toDevice();
           auto b = pop(stack).toDevice();
           push(stack, a == b);
           return 0;
         },
         aliasAnalysisFromSchema()),
     Operator(
         "prim::device(Tensor a) -> Device",
         [](Stack& stack) {
           push(stack, pop(stack).toTensor().device());
           return 0;
         },
         aliasAnalysisFromSchema()),
     Operator(
         "prim::dtype(Tensor a) -> int",
         [](Stack& stack) {
           at::Tensor a;
           pop(stack, a);
           push(stack, static_cast<int64_t>(a.scalar_type()));
           return 0;
         },
         aliasAnalysisFromSchema()),
     Operator(
         "prim::requires_grad(Tensor a) -> bool",
         [](Stack& stack) {
           at::Tensor a;
           pop(stack, a);
           push(stack, a.requires_grad());
           return 0;
         },
         aliasAnalysisFromSchema()),
     Operator(
         "prim::shape(Tensor a) -> int[]",
         [](Stack& stack) {
           at::Tensor a;
           pop(stack, a);
           push(stack, a.sizes());
           return 0;
         },
         aliasAnalysisFromSchema()),
     Operator(
         "prim::grad(Tensor a) -> Tensor(*)",
         [](Stack& stack) {
           at::Tensor a;
           pop(stack, a);
           push(stack, a.grad());
           return 0;
         },
         aliasAnalysisFromSchema()),
     Operator(
         "prim::data(Tensor(a) a) -> Tensor(a)",
         [](Stack& stack) {
           at::Tensor a;
           pop(stack, a);
           push(stack, autograd::Variable(a).variable_data());
           return 0;
         },
         aliasAnalysisFromSchema()),
     Operator(
         "prim::is_cuda(Tensor a) -> bool",
         [](Stack& stack) {
           at::Tensor a;
           pop(stack, a);
           push(stack, a.is_cuda());
           return 0;
         },
         aliasAnalysisFromSchema()),
     Operator(
         "prim::is_sparse(Tensor a) -> bool",
         [](Stack& stack) {
           at::Tensor a;
           pop(stack, a);
           push(stack, a.is_sparse());
           return 0;
         },
         aliasAnalysisFromSchema()),
     Operator(
         "prim::is_mkldnn(Tensor a) -> bool",
         [](Stack& stack) {
           at::Tensor a;
           pop(stack, a);
           push(stack, a.is_mkldnn());
           return 0;
         },
         aliasAnalysisFromSchema()),
     Operator(
         "prim::is_quantized(Tensor a) -> bool",
         [](Stack& stack) {
           at::Tensor a;
           pop(stack, a);
           push(stack, a.is_quantized());
           return 0;
         },
         aliasAnalysisFromSchema()),
     Operator(
         "prim::name(Tensor a) -> str?",
         [](Stack& stack) {
           at::Tensor a;
           pop(stack, a);
           if (a.name() == "") {
             push(stack, IValue());
           } else {
             push(stack, a.name());
           }
           return 0;
         },
         aliasAnalysisFromSchema()),
     Operator(
         "prim::layout(Tensor a) -> int",
         [](Stack& stack) {
           at::Tensor a;
           pop(stack, a);
           push(stack, a.layout());
           return 0;
         },
         aliasAnalysisFromSchema()),
     Operator(
         "aten::cpu(Tensor(a) self) -> Tensor(a|b)",
         [](Stack& stack) {
           at::Tensor a;
           pop(stack, a);
           push(stack, a.cpu());
           return 0;
         },
         aliasAnalysisFromSchema()),
     Operator(
         "prim::type(Device self) -> str",
         [](Stack& stack) {
           auto d = pop(stack);
           push(
               stack,
               DeviceTypeName(d.toDevice().type(), /* lower_case=*/true));
           return 0;
         },
         aliasAnalysisFromSchema()),
     Operator(
         "prim::index(Device self) -> int?",
         [](Stack& stack) {
           auto d = pop(stack).toDevice();
           if (d.has_index()) {
             push(stack, d.index());
           } else {
             push(stack, IValue());
           }
           return 0;
         },
         aliasAnalysisFromSchema()),
     Operator(
         // TODO return generator object when torchscript supports RNG
         // first-class
         "aten::manual_seed(int seed) -> ()",
         [](Stack& stack) {
           at::manual_seed(pop(stack).toInt());
           return 0;
         },
         aliasAnalysisFromSchema()),
     Operator(
         "aten::cuda(Tensor(a) self) -> Tensor(a|b)",
         [](Stack& stack) {
           at::Tensor a;
           pop(stack, a);
           push(stack, a.cuda());
           return 0;
         },
         aliasAnalysisFromSchema()),
     Operator(
         "aten::grad(Tensor[] outputs, Tensor[] inputs, Tensor?[]? grad_outputs=None, bool? retain_graph=None, bool create_graph=False, bool allow_unused=False) -> Tensor?[]",
         [](Stack& stack) {
           bool allow_unused = pop(stack).toBool();
           bool create_graph = pop(stack).toBool();
           auto retain_graph = pop(stack).toOptional<bool>();
           auto grad_outputs = pop(stack);
           auto inputs = pop(stack).toTensorList();
           auto outputs = pop(stack).toTensorList();
           std::vector<torch::autograd::Variable> input_vars(
               inputs.begin(), inputs.end());
           std::vector<torch::autograd::Variable> output_vars(
               outputs.begin(), outputs.end());
           std::vector<torch::autograd::Variable> gradients;

           if (!grad_outputs.isNone()) {
             for (const IValue& v : grad_outputs.toListRef()) {
               gradients.emplace_back(v.isNone() ? at::Tensor() : v.toTensor());
             }
           }

           auto res = torch::autograd::grad(
               output_vars,
               input_vars,
               gradients,
               retain_graph,
               create_graph,
               allow_unused);

           c10::impl::GenericList res_list{OptionalType::ofTensor()};
           for (const at::Tensor& t : res) {
             res_list.emplace_back(t.defined() ? t : IValue());
           }
           push(stack, res_list);
           return 0;
         },
         aliasAnalysisFromSchema()),
     // NB: backward op might write to every input tensors in the graph and it's
     // much more expensive to analayze the leaves and sometimes it might retain
     // the whole gradients in every tensor of the Autograd graph with
     // create_graph=True so we use aliasAnalysisConservative for these two OPs
     Operator(
         "aten::backward.list(Tensor[](a!) tensors, Tensor?[]? grad_tensors=None, bool? retain_graph=None, bool create_graph=False) -> ()",
         [](Stack& stack) {
           bool create_graph = pop(stack).toBool();
           auto retain_graph = pop(stack).toOptional<bool>();
           auto grad_tensors = pop(stack);
           auto outputs = pop(stack).toTensorList();
           std::vector<torch::autograd::Variable> output_vars(
               outputs.begin(), outputs.end());
           std::vector<torch::autograd::Variable> gradients;

           if (!grad_tensors.isNone()) {
             for (const IValue& v : grad_tensors.toListRef()) {
               gradients.emplace_back(v.isNone() ? at::Tensor() : v.toTensor());
             }
           }

           torch::autograd::backward(
               output_vars, gradients, retain_graph, create_graph);
           return 0;
         },
         aliasAnalysisConservative()),
     Operator(
         "aten::backward(Tensor(a!) self, Tensor? gradient=None, bool? retain_graph=None, bool create_graph=False) -> ()",
         [](Stack& stack) {
           bool create_graph = pop(stack).toBool();
           auto retain_graph = pop(stack).toOptional<bool>();
           IValue gradient_ivalue = pop(stack);
           at::Tensor gradient = gradient_ivalue.isNone()
               ? at::Tensor()
               : gradient_ivalue.toTensor();
           at::Tensor self = pop(stack).toTensor();
           bool keep_graph = retain_graph ? retain_graph.value() : create_graph;
           self.backward(gradient, keep_graph, create_graph);
           return 0;
         },
         aliasAnalysisConservative()),
     Operator(
         "aten::requires_grad_(Tensor(a!) self, bool _requires_grad=True) -> Tensor(a!)",
         [](Stack& stack) {
           bool _requires_grad = pop(stack).toBool();
           at::Tensor self = pop(stack).toTensor();
           self.requires_grad_(_requires_grad);
           return 0;
         },
         aliasAnalysisConservative()),
     Operator(
         "prim::AutogradZero() -> Tensor",
         [](Stack& stack) {
           stack.emplace_back(at::Tensor());
           return 0;
         },
         aliasAnalysisSpecialCase()),
     Operator(
         "aten::save(t item, str filename) -> ()",
         [](Stack& stack) {
           auto filename = pop(stack).toStringRef();
           auto ivalue = pop(stack);

           // Pickle the tensor
           auto data = jit::pickle_save(ivalue);

           // Write file
           std::fstream output(filename, std::ios::out | std::ios::binary);
           output.write(data.data(), data.size());
           return 0;
         },
         aliasAnalysisFromSchema()),
     Operator(
         "prim::Print(...) -> ()",
         [](Stack& stack) {
           auto num_inputs = pop(stack).toInt();
           std::stringstream ss;
           bool first = true;
           for (const IValue& i : last(stack, num_inputs)) {
             if (!first)
               ss << " ";
             first = false;
             ss << i;
           }
           drop(stack, num_inputs);
           ss << std::endl;
           auto* handler = getPrintHandler();
           TORCH_INTERNAL_ASSERT(handler);
           handler(ss.str());
           return 0;
         },
         aliasAnalysisSpecialCase()),
     Operator(
         "prim::BroadcastSizes(...) -> int[]",
         [](Stack& stack) {
           auto num_inputs = pop(stack).toInt();
           std::vector<int64_t> size;
           size.reserve(8);
           for (auto i = 0; i < num_inputs; ++i) {
             size =
                 at::infer_size(size, peek(stack, i, num_inputs).toIntVector());
           }
           drop(stack, num_inputs);
           push(stack, IValue(std::move(size)));
           return 0;
         },
         aliasAnalysisSpecialCase()),
     Operator(
         prim::ChunkSizes,
         [](const Node* node) -> Operation {
           int64_t raw_dim = node->i(attr::dim);
           int64_t chunks = node->i(attr::chunks);
           return [raw_dim, chunks](Stack& stack) {
             c10::List<int64_t> shape = pop(stack).toIntList();
             c10::List<int64_t> regular_shape = shape.copy();
             c10::List<int64_t> last_shape = shape.copy();
             int64_t dim = at::maybe_wrap_dim(raw_dim, shape.size());
             TORCH_CHECK(
                 dim < (int64_t)regular_shape.size(),
                 "Dimension out of range for chunk");
             int64_t split_size = (regular_shape[dim] + chunks - 1) / chunks;
             regular_shape[dim] = split_size;
             if (shape[dim] % chunks == 0) {
               last_shape[dim] = split_size;
             } else {
               int64_t num_splits = std::max<int64_t>(
                   (shape[dim] + split_size - 1) / split_size, 1);
               last_shape[dim] =
                   split_size - (split_size * num_splits - shape[dim]);
               AT_ASSERT(last_shape[dim] >= 0);
             }
             push(stack, std::move(regular_shape));
             push(stack, std::move(last_shape));
             return 0;
           };
         },
         aliasAnalysisSpecialCase()),
     Operator(
         "aten::warn(str message, int stacklevel=2) -> ()",
         [](Stack& stack) {
           TORCH_CHECK(
               false, "warn is implemented directly in the interpreter");
           return 0;
         },
         aliasAnalysisFromSchema()),
     Operator(
         "prim::RaiseException(str msg) -> ()",
         [](Stack& stack) {
           throw JITException(pop(stack).toStringRef());
           return 0;
         },
         aliasAnalysisFromSchema()),

     Operator(
         "prim::IgnoredPythonOp(...) -> None",
         [](Stack& stack) {
           throw JITException(
               "This Python function is annotated to be ignored"
               " and cannot be and has not been included in the exported"
               " binary, meaning that it cannot be executed now."
               " Make sure that ignored operations are never executed after"
               " import");
           return 0;
         },
         aliasAnalysisFromSchema()),

     Operator(
         "onnx::Reshape(Tensor input, Tensor shape) -> Tensor",
         [](Stack& stack) {
           at::Tensor input, shape;
           pop(stack, input, shape);
           shape = shape.contiguous();
           AT_ASSERT(shape.ndimension() == 1);
           at::IntArrayRef shape_list(shape.data_ptr<int64_t>(), shape.size(0));
           push(stack, input.reshape(shape_list));
           return 0;
         },
         aliasAnalysisSpecialCase()),
     Operator(
         "onnx::Shape(Tensor t) -> Tensor",
         [](Stack& stack) {
           auto t = pop(stack).toTensor();
           at::IntArrayRef sizes = t.sizes();
           auto sizes_tensor = torch::empty(
               {static_cast<int64_t>(sizes.size())}, at::dtype(at::kLong));
           auto accessor = sizes_tensor.accessor<int64_t, 1>();
           for (size_t i = 0; i < sizes.size(); ++i) {
             accessor[i] = sizes[i];
           }
           stack.emplace_back(sizes_tensor);
           return 0;
         },
         aliasAnalysisSpecialCase()),
     Operator(
         "prim::AutogradAnyNonZero(...) -> bool",
         [](Stack& stack) {
           auto num_inputs = pop(stack).toInt();
           bool result = false;
           for (const IValue& v : last(stack, num_inputs)) {
             if (v.isTensor()) {
               if (v.toTensor().defined()) {
                 result = true;
                 break;
               }
             } else if (v.isTensorList()) {
               for (const at::Tensor& t : v.toTensorVector()) {
                 if (t.defined()) {
                   result = true;
                 }
               }
               if (result) {
                 break;
               }
             } else {
               TORCH_INTERNAL_ASSERT(false);
             }
           }
           drop(stack, num_inputs);
           stack.emplace_back(result);
           return 0;
         },
         aliasAnalysisFromSchema()),
     Operator(
         "prim::AutogradAdd(Any a, Any b) -> Any",
         [](Stack& stack) {
           at::Tensor a, b;
           pop(stack, a, b);
           if (!a.defined() && !b.defined()) {
             // undef + undef == undef
             stack.emplace_back(a);
           } else if (!a.defined()) {
             stack.emplace_back(b);
           } else if (!b.defined()) {
             stack.emplace_back(a);
           } else {
             stack.emplace_back(a + b);
           }
           return 0;
         },
         aliasAnalysisSpecialCase()),
     Operator(
         "aten::_grad_sum_to_size(Tensor(a) self, int[]? size) -> Tensor(a)",
         [](Stack& stack) {
           IValue self, size;
           pop(stack, self, size);
           if (size.isNone()) {
             push(stack, std::move(self));
           } else {
             push(stack, at::sum_to(self.toTensor(), size.toIntVector()));
           }
           return 0;
         },
         aliasAnalysisFromSchema()),
     Operator(
         "aten::_size_if_not_equal(int[] self_size, int[] other_size) -> int[]?",
         [](Stack& stack) {
           IValue self_size, other_size;
           pop(stack, self_size, other_size);
           auto s = self_size.toIntVector();
           auto o = other_size.toIntVector();
           if (s == o) {
             push(stack, IValue());
           } else {
             push(stack, s);
           }
           return 0;
         },
         aliasAnalysisFromSchema()),
     Operator(
         // note the compiler knows to type TupleIndex more accurately than it
         // is listed here.
         "prim::TupleIndex(Any tup, int i) -> Any",
         [](Stack& stack) {
           int64_t index = pop(stack).toInt();
           auto tuple = pop(stack).toTuple();
           auto norm_index = normalizeIndex(index, tuple->elements().size());
           if (norm_index < 0 ||
               norm_index > static_cast<int64_t>(tuple->elements().size())) {
             throw std::out_of_range("Tuple list index out of range");
           }
           stack.emplace_back(tuple->elements()[norm_index]);
           return 0;
         },
         aliasAnalysisSpecialCase()),
     Operator(
         "prim::TupleUnpack(Any tup) -> ...",
         [](Stack& stack) {
           tupleUnpack(stack);
           return 0;
         },
         aliasAnalysisSpecialCase()),
     Operator(
         prim::tolist,
         // This operator has to be unschematized because the return type
         // depends on the type hint and input. The implementation of this
         // operator below is intended to be as close to the Python
         // implementation in torch/csrc/utils/tensor_list.cpp as possible.
         [](const Node* node) -> Operation {
           return [](Stack& stack) {
             int elem_ty_val;
             int dim_val;
             at::Tensor t;

             pop(stack, elem_ty_val);
             pop(stack, dim_val);
             pop(stack, t);

             // If the Tensor is not on the CPU, transfer it.
             if (!t.device().is_cpu()) {
               t = t.cpu();
             }

             // Rebuild the output type using elem_ty_val and dim_val. Start
             // with the element type corresponding to elem_ty_val.
             TypePtr out_ty;
             if (elem_ty_val == 0) {
               out_ty = IntType::get();
             } else if (elem_ty_val == 1) {
               out_ty = FloatType::get();
             } else if (elem_ty_val == 2) {
               out_ty = BoolType::get();
             } else {
               TORCH_CHECK(
                   false,
                   "Unsupported element type for tolist; only int, float and bool are supported");
             }

             // Check that type of the Tensor matches that of the annotation.
             TORCH_CHECK(
                 tryScalarTypeFromJitType(out_ty) == t.scalar_type(),
                 "Output annotation element type and runtime tensor element type must match for tolist()")

             // Check that the dimension of the Tensor matches that of the
             // annotation.
             TORCH_CHECK(
                 dim_val == t.dim(),
                 "Output annotation list dimension and runtime tensor dimension must match for tolist()")

             // Wrap out_ty in a ListType dim times.
             for (int i = 0; i < dim_val; ++i) {
               out_ty = ListType::create(out_ty);
             }

             int64_t dim = t.dim();
             auto sizes = t.sizes();
             auto strides = t.strides();
             size_t element_size = t.element_size();
             char* data = (char*)t.data_ptr();
             auto result = tensorToListRecursive(
                 data, 0, dim, out_ty, sizes, strides, element_size);
             push(stack, std::move(result));
             return 0;
           };
         },
         aliasAnalysisSpecialCase()),
     Operator(
         prim::ConstantChunk,
         [](const Node* node) -> Operation {
           int64_t chunks = node->i(attr::chunks);
           int64_t dim = node->i(attr::dim);
           auto outputs_used = fmap(node->outputs(), [](const Value* v) {
             return v->uses().size() > 0;
           });
           return [=](Stack& stack) {
             RECORD_FUNCTION("chunk", last(stack, 1));

             at::Tensor t;
             pop(stack, t);
             auto result = at::chunk(t, chunks, dim);
             stack.insert(
                 stack.end(),
                 std::make_move_iterator(result.begin()),
                 std::make_move_iterator(result.end()));
             // NB: Chunk can sometimes return a smaller number of outputs.
             int64_t num_results = result.size();
             if (num_results != chunks) {
               if (num_results > chunks) {
                 TORCH_CHECK(
                     num_results == chunks,
                     "Expected chunk to return ",
                     chunks,
                     " outputs, but got ",
                     num_results);
               }
               for (int64_t i = num_results; i < chunks; ++i) {
                 TORCH_CHECK(
                     !outputs_used[i],
                     "Expected chunk to return at least ",
                     chunks,
                     " outputs, but got only ",
                     num_results);
                 // We know that the output is unused, so it's ok to push
                 // anything on the stack.
                 stack.emplace_back();
               }
             }
             return 0;
           };
         },
         aliasAnalysisSpecialCase()),
     Operator(
         "aten::dict() -> Dict(str, Tensor)",
         [](Stack& stack) {
           auto dict =
               c10::impl::GenericDict(StringType::get(), TensorType::get());
           push(stack, dict);
           return 0;
         },
         aliasAnalysisFromSchema()),
     Operator(
         "aten::_unwrap_optional(t(a)? optional) -> t(a)",
         [](Stack& stack) {
           auto val = pop(stack);
           TORCH_CHECK(!val.isNone(), "Unwrapping null optional");
           push(stack, std::move(val));
           return 0;
         },
         aliasAnalysisFromSchema()),
     // This op is no longer generated, but old models use it instead of
     // unchecked_cast, so we keep it here so it gets handled correctly.
     Operator(
         "prim::unchecked_unwrap_optional(t(a)? optional) -> t(a)",
         noop,
         aliasAnalysisFromSchema()),
     Operator(
         "prim::unchecked_cast(t x) -> t",
         noop,
         aliasAnalysisSpecialCase()),
     Operator(
         "aten::wait(Future(t) self) -> t",
         [](Stack& stack) {
           TORCH_CHECK(
               false, "wait is implemented directly in the interpreter");
           return 0;
         },
         aliasAnalysisSpecialCase()),
     Operator(
         "prim::Uninitialized() -> Any",
         [](Stack& stack) {
           push(stack, IValue::uninitialized());
           return 0;
         },
         aliasAnalysisSpecialCase())});

RegisterOperators logging_operators(
    {Operator(
         "prim::AddStatValue(str key, int val) -> ()",
         [](Stack& stack) {
           auto val = pop(stack).toInt();
           auto key = pop(stack).toString();

           auto schema =
               parseSchema("prim::AddStatValue(str key, int val) -> ()");
           // TODO: remove this custom tracing code once the custom op bugfix
           // lands
           if (jit::tracer::isTracing()) {
             const auto& graph = tracer::getTracingState()->graph;
             Node* node = graph->create(prim::AddStatValue, /*num_outputs=*/0);
             tracer::recordSourceLocation(node);
             node->addInput(insertConstant(*graph, key));
             tracer::addInputs(node, "val", val);
             graph->insertNode(node);
           }
           torch::jit::logging::getLogger()->addStatValue(*key, val);
           return 0;
         },
         aliasAnalysisFromSchema()),
     Operator(
         "prim::TimePoint() -> int",
         [](Stack& stack) {
           auto schema = parseSchema("prim::TimePoint() -> int");
           Node* node = nullptr;
           // TODO: remove this custom tracing code once the custom op bugfix
           // lands
           if (jit::tracer::isTracing()) {
             const auto& graph = tracer::getTracingState()->graph;
             Node* node = graph->create(prim::TimePoint, /*num_outputs=*/0);
             tracer::recordSourceLocation(node);
             graph->insertNode(node);
           }
           auto output = autograd::profiler::getTime();
           push(stack, output);
           if (jit::tracer::isTracing()) {
             jit::tracer::addOutput(node, output);
           }
           return 0;
         },
         aliasAnalysisFromSchema())});

// define implementations for primitive number ops
#define DEFINE_GENERIC_OP(aten_op, int_op, float_op, int_result, float_result) \
  Operator(                                                                    \
      #aten_op ".int(int a, int b) -> " #int_result,                           \
      [](Stack& stack) {                                                       \
        int64_t a, b;                                                          \
        pop(stack, a, b);                                                      \
        push(stack, int_op);                                                   \
        return 0;                                                              \
      },                                                                       \
      aliasAnalysisFromSchema()),                                              \
      Operator(                                                                \
          #aten_op ".float(float a, float b) -> " #float_result,               \
          [](Stack& stack) {                                                   \
            double a, b;                                                       \
            pop(stack, a, b);                                                  \
            push(stack, float_op);                                             \
            return 0;                                                          \
          },                                                                   \
          aliasAnalysisFromSchema())

#define DEFINE_INT_FLOAT_OP(aten_op, op, result)             \
  Operator(                                                  \
      #aten_op ".int_float(int a, float b) -> " #result,     \
      [](Stack& stack) {                                     \
        int64_t a;                                           \
        double b;                                            \
        pop(stack, a, b);                                    \
        push(stack, op);                                     \
        return 0;                                            \
      },                                                     \
      aliasAnalysisFromSchema()),                            \
      Operator(                                              \
          #aten_op ".float_int(float a, int b) -> " #result, \
          [](Stack& stack) {                                 \
            double a;                                        \
            int64_t b;                                       \
            pop(stack, a, b);                                \
            push(stack, op);                                 \
            return 0;                                        \
          },                                                 \
          aliasAnalysisFromSchema())

#define DEFINE_INT_OP(aten_op, op)                          \
  Operator(                                                 \
      #aten_op "(int a, int b) -> int",                     \
      [](Stack& stack) {                                    \
        int64_t a, b;                                       \
        pop(stack, a, b);                                   \
        push(stack, op); /* NOLINT(hicpp-signed-bitwise) */ \
        return 0;                                           \
      },                                                    \
      aliasAnalysisFromSchema())

#define DEFINE_STR_CMP_OP(aten_op, op)     \
  Operator(                                \
      #aten_op "(str a, str b) -> bool",   \
      [](Stack& stack) {                   \
        auto b = pop(stack).toStringRef(); \
        auto a = pop(stack).toStringRef(); \
        push(stack, op);                   \
        return 0;                          \
      },                                   \
      aliasAnalysisFromSchema())

// define a primitive op over Scalar operands.
// it's necessary to register this overload following
// int/float variations to avoid trapping Scalar args
// in unintended implicit conversions
#define DEFINE_SCALAR_BINARY_OP(aten_op, int_op, float_op, result) \
  Operator(                                                        \
      #aten_op "(Scalar a, Scalar b) -> " #result,                 \
      [](Stack& stack) {                                           \
        IValue x, y;                                               \
        pop(stack, x, y);                                          \
        if (x.isDouble()) {                                        \
          if (y.isDouble()) {                                      \
            double a = x.toDouble();                               \
            double b = y.toDouble();                               \
            push(stack, float_op);                                 \
          } else {                                                 \
            double a = x.toDouble();                               \
            int64_t b = y.toInt();                                 \
            push(stack, float_op);                                 \
          }                                                        \
        } else {                                                   \
          if (y.isDouble()) {                                      \
            int64_t a = x.toInt();                                 \
            double b = y.toDouble();                               \
            push(stack, float_op);                                 \
          } else {                                                 \
            int64_t a = x.toInt();                                 \
            int64_t b = y.toInt();                                 \
            push(stack, int_op);                                   \
          }                                                        \
        }                                                          \
        return 0;                                                  \
      },                                                           \
      aliasAnalysisFromSchema())

#define DEFINE_BINARY_OP(aten_op, op)             \
  DEFINE_GENERIC_OP(aten_op, op, op, int, float), \
      DEFINE_INT_FLOAT_OP(aten_op, op, float),    \
      DEFINE_SCALAR_BINARY_OP(aten_op, op, op, Scalar)

#define DEFINE_BINARY_FLOAT_OP(aten_op, op)         \
  DEFINE_GENERIC_OP(aten_op, op, op, float, float), \
      DEFINE_INT_FLOAT_OP(aten_op, op, float),      \
      DEFINE_SCALAR_BINARY_OP(aten_op, op, op, float)

#define DEFINE_COMPARISON_OP(aten_op, op)             \
  DEFINE_GENERIC_OP(aten_op, op, op, bool, bool),     \
      DEFINE_INT_FLOAT_OP(aten_op, op, bool),         \
      DEFINE_SCALAR_BINARY_OP(aten_op, op, op, bool), \
      DEFINE_STR_CMP_OP(aten_op, op)

#define DEFINE_UNARY_INT_OP(aten_op, op, result) \
  Operator(                                      \
      #aten_op ".int(int a) -> " #result,        \
      [](Stack& stack) {                         \
        int64_t a;                               \
        pop(stack, a);                           \
        push(stack, op);                         \
        return 0;                                \
      },                                         \
      aliasAnalysisFromSchema())

#define DEFINE_UNARY_FLOAT_OP(aten_op, op, result) \
  Operator(                                        \
      #aten_op ".float(float a) -> " #result,      \
      [](Stack& stack) {                           \
        double a;                                  \
        pop(stack, a);                             \
        push(stack, op);                           \
        return 0;                                  \
      },                                           \
      aliasAnalysisFromSchema())

#define DEFINE_UNARY_OP(aten_op, op, int_result, float_result) \
  DEFINE_UNARY_INT_OP(aten_op, op, int_result),                \
      DEFINE_UNARY_FLOAT_OP(aten_op, op, float_result),        \
      Operator(                                                \
          #aten_op ".Scalar(Scalar a) -> Scalar",              \
          [](Stack& stack) {                                   \
            IValue x;                                          \
            pop(stack, x);                                     \
            if (x.isDouble()) {                                \
              double a = x.toDouble();                         \
              push(stack, static_cast<float_result>(op));      \
            } else {                                           \
              int64_t a = x.toInt();                           \
              push(stack, static_cast<int_result>(op));        \
            }                                                  \
            return 0;                                          \
          },                                                   \
          aliasAnalysisFromSchema())
#define DEFINE_BOOL_OP(aten_op, op)        \
  Operator(                                \
      #aten_op "(bool a, bool b) -> bool", \
      [](Stack& stack) {                   \
        bool a, b;                         \
        pop(stack, a, b);                  \
        push(stack, op);                   \
        return 0;                          \
      },                                   \
      aliasAnalysisFromSchema())

// Equivalent to list.at(idx)
template <typename T>
T getItem(const c10::List<T>& list, int64_t idx) {
  const int64_t list_size = list.size();
  const int64_t normalized_idx = normalizeIndex(idx, list_size);
  if (normalized_idx < 0 || normalized_idx >= list_size) {
    throw std::out_of_range("list index out of range");
  }
  return list.get(normalized_idx);
}

template <typename T>
void setItem(const c10::List<T>& list, int64_t idx, T&& value) {
  const int64_t list_size = list.size();
  const int64_t normalized_idx = normalizeIndex(idx, list_size);
  if (normalized_idx < 0 || normalized_idx >= list_size) {
    throw std::out_of_range("list index out of range");
  }
  list.set(normalized_idx, std::move(value));
}

template <typename T>
int listAppend(Stack& stack) {
  T el = pop(stack).to<T>();
  c10::List<T> list = pop(stack).to<c10::List<T>>();

  list.push_back(std::move(el));
  push(stack, std::move(list));

  return 0;
}

template <typename T>
int listReverse(Stack& stack) {
  c10::List<T> list = pop(stack).to<c10::List<T>>();

  std::reverse(list.begin(), list.end());

  return 0;
}

template <typename T>
int minList(Stack& stack) {
  c10::List<T> a = pop(stack).to<c10::List<T>>();
  c10::List<T> b = pop(stack).to<c10::List<T>>();

  size_t min_size = std::min(a.size(), b.size());
  for (size_t i = 0; i < min_size; i++) {
    if (a[i] == b[i]) {
      continue;
    }

    push(stack, a[i] < b[i] ? a : b);
    return 0;
  }

  push(stack, b.size() < a.size() ? b : a);
  return 0;
}

template <typename T>
int maxList(Stack& stack) {
  c10::List<T> a = pop(stack).to<c10::List<T>>();
  c10::List<T> b = pop(stack).to<c10::List<T>>();

  size_t min_size = std::min(a.size(), b.size());
  for (size_t i = 0; i < min_size; i++) {
    if (a[i] == b[i]) {
      continue;
    }

    push(stack, a[i] > b[i] ? a : b);
    return 0;
  }

  push(stack, b.size() > a.size() ? b : a);
  return 0;
}

template <typename T>
int listPopImpl(Stack& stack, const char* empty_message) {
  int64_t idx = pop(stack).to<int64_t>();
  c10::List<T> list = pop(stack).to<c10::List<T>>();

  const int64_t list_size = list.size();
  const int64_t normalized_idx = normalizeIndex(idx, list_size);

  if (list_size == 0) {
    AT_ERROR(empty_message);
  }

  push(stack, getItem(list, idx));
  list.erase(list.begin() + normalized_idx);

  return 0;
}

template <typename T>
int listPop(Stack& stack) {
  return listPopImpl<T>(stack, "pop from empty list");
}

template <typename T>
int listClear(Stack& stack) {
  c10::List<T> list = pop(stack).to<c10::List<T>>();

  list.clear();
  return 0;
}

template <typename T>
int listDelete(Stack& stack) {
  listPopImpl<T>(stack, "pop index out of range");
  pop(stack);
  return 0;
}

template <typename T>
int listInsert(Stack& stack) {
  T elem = pop(stack).to<T>();
  int64_t idx = pop(stack).to<int64_t>();
  c10::List<T> list = pop(stack).to<c10::List<T>>();

  const int64_t list_size = list.size();
  const int64_t normalized_idx = normalizeIndex(idx, list_size);

  if (normalized_idx < 0 || normalized_idx >= list_size) {
    if (normalized_idx < 0) {
      list.insert(list.begin(), elem);
    } else {
      list.push_back(elem);
    }
  } else {
    list.insert(list.begin() + normalized_idx, elem);
  }

  return 0;
}

template <typename T>
int listRemove(Stack& stack) {
  T elem = pop(stack).to<T>();
  c10::List<T> list = pop(stack).to<c10::List<T>>();

  auto pos = std::find(list.begin(), list.end(), elem);

  if (pos != list.end()) {
    list.erase(pos);
  } else {
    AT_ERROR("list.remove(x): x not in list");
  }

  return 0;
}

template <typename T>
int listMin(Stack& stack) {
  c10::List<T> list = pop(stack).to<c10::List<T>>();
  size_t list_size = list.size();
  if (list_size == 0) {
    throw std::runtime_error("min() arg is an empty sequence");
  }

  T min_elem = list[0];
  for (size_t i = 1; i < list_size; ++i) {
    T elem = list[i];
    min_elem = elem < min_elem ? elem : min_elem;
  }

  stack.push_back(min_elem);
  return 0;
}

template <typename T>
int listMax(Stack& stack) {
  c10::List<T> list = pop(stack).to<c10::List<T>>();
  size_t list_size = list.size();
  if (list_size == 0) {
    throw std::runtime_error("max() arg is an empty sequence");
  }

  T max_elem = list[0];
  for (size_t i = 1; i < list_size; ++i) {
    T elem = list[i];
    max_elem = elem > max_elem ? elem : max_elem;
  }

  stack.push_back(max_elem);
  return 0;
}

template <>
int listRemove<at::Tensor>(Stack& stack) {
  at::Tensor elem = pop(stack).to<at::Tensor>();
  c10::List<at::Tensor> list = pop(stack).to<c10::List<at::Tensor>>();

  auto pos = std::find_if(list.begin(), list.end(), [&](const at::Tensor& b) {
    const auto cmp_result = elem.eq(b);
    return cmp_result.is_nonzero();
  });

  if (pos != list.end()) {
    list.erase(pos);
  } else {
    AT_ERROR("list.remove(x): x not in list");
  }

  return 0;
}

template <typename T>
int listIndex(Stack& stack) {
  T elem = pop(stack).to<T>();
  c10::List<T> list = pop(stack).to<c10::List<T>>();

  auto pos = std::find(list.begin(), list.end(), elem);

  if (pos != list.end()) {
    push(stack, static_cast<int64_t>(std::distance(list.begin(), pos)));
  } else {
    AT_ERROR("'", elem, "' is not in list");
  }

  return 0;
}

template <>
int listIndex<at::Tensor>(Stack& stack) {
  at::Tensor elem = pop(stack).to<at::Tensor>();
  c10::List<at::Tensor> list = pop(stack).to<c10::List<at::Tensor>>();

  auto pos =
      std::find_if(list.begin(), list.end(), [elem](const at::Tensor& b) {
        const auto cmp_result = elem.eq(b);
        return cmp_result.is_nonzero();
      });

  if (pos != list.end()) {
    push(stack, static_cast<int64_t>(std::distance(list.begin(), pos)));
  } else {
    AT_ERROR("'", elem, "' is not in list");
  }

  return 0;
}

template <typename T>
int listCount(Stack& stack) {
  T elem = pop(stack).to<T>();
  c10::List<T> list = pop(stack).to<c10::List<T>>();

  const int64_t count = std::count(list.begin(), list.end(), elem);
  push(stack, count);

  return 0;
}

template <>
int listCount<at::Tensor>(Stack& stack) {
  at::Tensor elem = pop(stack).to<at::Tensor>();
  c10::List<at::Tensor> list = pop(stack).to<c10::List<at::Tensor>>();

  const int64_t count =
      std::count_if(list.begin(), list.end(), [&](const at::Tensor& b) {
        const auto cmp_result = elem.eq(b);
        return cmp_result.is_nonzero();
      });
  push(stack, count);

  return 0;
}

template <typename T>
int listExtend(Stack& stack) {
  c10::List<T> b = pop(stack).to<c10::List<T>>();
  c10::List<T> a = pop(stack).to<c10::List<T>>();

  a.reserve(a.size() + b.size());
  for (size_t i = 0; i < b.size(); ++i) {
    a.push_back(b.get(i));
  }
  return 0;
}

template <typename T>
int listCopy(Stack& stack) {
  c10::List<T> list = pop(stack).to<c10::List<T>>();
  push(stack, list.copy());
  return 0;
}

template <typename T>
int listSelect(Stack& stack) {
  int64_t idx = pop(stack).to<int64_t>();
  c10::List<T> list = pop(stack).to<c10::List<T>>();

  auto element = getItem(list, idx);
  push(stack, std::move(element));
  return 0;
}

template <typename T>
int listLen(Stack& stack) {
  c10::List<T> a = pop(stack).to<c10::List<T>>();

  const int64_t size = a.size();
  push(stack, size);
  return 0;
}

template <typename T>
int listEq(Stack& stack) {
  c10::List<T> b = pop(stack).to<c10::List<T>>();
  c10::List<T> a = pop(stack).to<c10::List<T>>();
  push(stack, list_is_equal(a, b));
  return 0;
}

template <typename T>
int listNe(Stack& stack) {
  c10::List<T> b = pop(stack).to<c10::List<T>>();
  c10::List<T> a = pop(stack).to<c10::List<T>>();
  push(stack, !list_is_equal(a, b));
  return 0;
}

inline bool tensor_list_equal(
    const c10::List<at::Tensor>& a,
    const c10::List<at::Tensor>& b) {
  if (a.size() != b.size()) {
    return false;
  }

  for (size_t i = 0; i < a.size(); ++i) {
    at::Tensor a_element = a[i];
    at::Tensor b_element = b[i];
    // This preserves Python's semantics, which uses eq() to compare two
    // elements, then passes the result to bool().
    // see: https://docs.python.org/3.4/reference/datamodel.html#object.__ge__
    const auto cmp_result = a_element.eq(b_element);
    if (!cmp_result.is_nonzero()) {
      return false;
    }
  }

  return true;
}

// Specialization for at::Tensor, since it doesn't define operator==
template <>
int listEq<at::Tensor>(Stack& stack) {
  c10::List<at::Tensor> b = pop(stack).to<c10::List<at::Tensor>>();
  c10::List<at::Tensor> a = pop(stack).to<c10::List<at::Tensor>>();
  push(stack, tensor_list_equal(a, b));
  return 0;
}

// Specialization for at::Tensor, since it doesn't define operator==
template <>
int listNe<at::Tensor>(Stack& stack) {
  c10::List<at::Tensor> b = pop(stack).to<c10::List<at::Tensor>>();
  c10::List<at::Tensor> a = pop(stack).to<c10::List<at::Tensor>>();
  push(stack, !tensor_list_equal(a, b));
  return 0;
}

template <typename T>
int listList(Stack& stack) {
  c10::List<T> a = pop(stack).to<c10::List<T>>();
  push(stack, a.copy());
  return 0;
}

template <typename T>
int listContains(Stack& stack) {
  auto key = pop(stack).to<T>();
  auto list = pop(stack).to<c10::List<T>>();
  for (const T& item : list) {
    if (item == key) {
      push(stack, true);
      return 0;
    }
  }
  push(stack, false);
  return 0;
}

template <class T>
int listAdd(Stack& stack) {
  c10::List<T> b = pop(stack).to<c10::List<T>>();
  c10::List<T> a = pop(stack).to<c10::List<T>>();

  c10::List<T> ret = make_result_list<T>(a.elementType());

  if (a.use_count() == 1) {
    ret = std::move(a);
  } else {
    ret = a.copy();
  }

  ret.append(std::move(b));

  push(stack, std::move(ret));
  return 0;
}

template <class T>
int listInplaceAdd(Stack& stack) {
  c10::List<T> b = pop(stack).to<List<T>>();
  c10::List<T> a = pop(stack).to<List<T>>();
  a.append(std::move(b));
  push(stack, std::move(a));
  return 0;
}

template <class T>
int listMulIntLeftInPlace(Stack& stack) {
  int64_t n = pop(stack).to<int64_t>();
  c10::List<T> list = pop(stack).to<c10::List<T>>();

  if (n <= 0) {
    list.clear();
  } else if (n > 1) {
    size_t list_size = list.size();
    for (auto i = 1; i < n; i++) {
      for (size_t j = 0; j < list_size; j++) {
        list.push_back(list.get(j));
      }
    }
  }

  push(stack, std::move(list));
  return 0;
}

template <class T>
int listMulIntLeft(Stack& stack) {
  int64_t n = pop(stack).to<int64_t>();
  c10::List<T> list = pop(stack).to<c10::List<T>>();

  c10::List<T> ret = make_result_list<T>(list.elementType());
  const auto size = list.size() * n;
  ret.reserve(size);

  for (auto i = 0; i < n; i++) {
    for (T e : list) {
      ret.push_back(std::move(e));
    }
  }

  push(stack, std::move(ret));
  return 0;
}

template <class T>
int listMulIntRight(Stack& stack) {
  c10::List<T> list = pop(stack).to<c10::List<T>>();
  int64_t n = pop(stack).to<int64_t>();

  c10::List<T> ret = make_result_list<T>(list.elementType());
  const auto size = list.size() * n;
  ret.reserve(size);

  for (auto i = 0; i < n; i++) {
    for (T e : list) {
      ret.push_back(std::move(e));
    }
  }

  push(stack, std::move(ret));
  return 0;
}

template <typename T>
int listSlice(Stack& stack) {
  int64_t step = pop(stack).to<int64_t>();
  int64_t end = pop(stack).to<int64_t>();
  int64_t start = pop(stack).to<int64_t>();
  c10::List<T> list = pop(stack).to<c10::List<T>>();

  const int64_t list_size = list.size();

  // clamp start and end to the bounds of the list
  const auto normalized_start =
      std::max((int64_t)0, normalizeIndex(start, list_size));
  const auto normalized_end =
      std::min(list_size, normalizeIndex(end, list_size));

  c10::List<T> sliced_list = make_result_list<T>(list.elementType());
  if (normalized_end <= normalized_start) {
    // early exit if the slice is trivially empty
    push(stack, std::move(sliced_list));
    return 0;
  }

  sliced_list.reserve(normalized_end - normalized_start);

  for (auto i = normalized_start; i < normalized_end;) {
    sliced_list.push_back(list.get(i));
    i += step;
  }

  push(stack, std::move(sliced_list));
  return 0;
}

template <typename T>
int listSort(Stack& stack) {
  bool reverse = pop(stack).toBool();
  c10::List<T> list = pop(stack).to<c10::List<T>>();
  std::sort(list.begin(), list.end(), [reverse](const T& a, const T& b) {
    // FBCode errors without this check - "strict weak ordering"
    // TODO: remove when possible, since it just slows down
    // sorting and doesn't do anything useful
    if (a == b) {
      return false;
    }
    return (a < b) != reverse;
  });
  return 0;
}

// Specialization for at::Tensor
template <>
int listSort<at::Tensor>(Stack& stack) {
  bool reverse = pop(stack).toBool();
  c10::List<at::Tensor> list = pop(stack).toTensorList();
  std::sort(
      list.begin(),
      list.end(),
      [reverse](const at::Tensor& a, const at::Tensor& b) -> bool {
        // "strict weak ordering" issue - see other sort
        if (a.getIntrusivePtr() == b.getIntrusivePtr()) {
          return false;
        }
        return (a.lt(b).is_nonzero()) ^ reverse;
      });
  return 0;
}

template <typename T>
int listCopyAndSort(Stack& stack) {
  c10::List<T> list = pop(stack).to<c10::List<T>>();
  auto list_copied = list.copy();
  std::sort(list_copied.begin(), list_copied.end(), [](const T& a, const T& b) {
    // "strict weak ordering" issue - see other sort
    if (a == b) {
      return false;
    }
    return a < b;
  });
  push(stack, list_copied);
  return 0;
}

// Specialization for at::Tensor
template <>
int listCopyAndSort<at::Tensor>(Stack& stack) {
  c10::List<at::Tensor> list = pop(stack).toTensorList();
  auto list_copied = list.copy();
  std::sort(
      list_copied.begin(),
      list_copied.end(),
      [](const at::Tensor& a, const at::Tensor& b) {
        return a.lt(b).is_nonzero();
      });
  push(stack, list_copied);
  return 0;
}

template <typename T>
int listSetItem(Stack& stack) {
  T value = pop(stack).to<T>();
  int64_t idx = pop(stack).to<int64_t>();
  c10::List<T> list = pop(stack).to<c10::List<T>>();

  setItem(list, idx, std::move(value));

  push(stack, std::move(list));
  return 0;
}

int dictSetItem(Stack& stack) {
  auto value = pop(stack);
  auto idx = pop(stack);
  auto dict = pop(stack).toGenericDict();
  dict.insert_or_assign(std::move(idx), std::move(value));
  return 0;
}

int dictLen(Stack& stack) {
  auto dict = pop(stack).toGenericDict();
  push(stack, int64_t(dict.size()));
  return 0;
}

int dictValues(Stack& stack) {
  auto dict = pop(stack).toGenericDict();
  auto values = c10::impl::GenericList(dict.valueType());
  const auto& order = iterationOrder(dict);
  values.reserve(order.size());
  for (const auto& p : order) {
    values.emplace_back(p.second);
  }
  push(stack, values);
  return 0;
}

int dictKeys(Stack& stack) {
  auto dict = pop(stack).toGenericDict();
  auto keys = c10::impl::GenericList(dict.keyType());
  const auto& order = iterationOrder(dict);
  keys.reserve(order.size());
  for (const auto& p : order) {
    keys.emplace_back(p.first);
  }
  push(stack, keys);
  return 0;
}

int dictIndex(Stack& stack) {
  auto key = pop(stack);
  auto dict = pop(stack).toGenericDict();
  auto value = dict.find(key);
  if (value == dict.end()) {
    AT_ERROR("KeyError: ", key);
  }
  push(stack, value->value());
  return 0;
}

template <bool has_default>
int dictGet(Stack& stack) {
  IValue default_value;
  if (has_default) {
    default_value = pop(stack);
  }
  auto key = pop(stack);
  auto dict = pop(stack).toGenericDict();
  auto value = dict.find(key);
  if (value == dict.end()) {
    push(stack, std::move(default_value));
  } else {
    push(stack, value->value());
  }
  return 0;
}

// If the key is in the dict, return it. Else set it to the default value and
// return that.
int dictSetDefault(Stack& stack) {
  auto default_value = pop(stack);
  auto key = pop(stack);
  auto dict = pop(stack).toGenericDict();
  auto value = dict.find(key);
  if (value == dict.end()) {
    dict.insert(key, default_value);
    push(stack, std::move(default_value));
  } else {
    push(stack, value->value());
  }
  return 0;
}

template <bool has_default>
int dictPop(Stack& stack) {
  IValue default_value;
  if (has_default) {
    default_value = pop(stack);
  }
  auto key = pop(stack);
  auto dict = pop(stack).toGenericDict();
  auto iter = dict.find(key);
  if (iter == dict.end()) {
    if (has_default) {
      push(stack, default_value);
    } else {
      AT_ERROR("KeyError: ", key);
    }
  } else {
    // note: before erase
    push(stack, iter->value());
    auto erase_count = dict.erase(key);
    TORCH_CHECK(
        erase_count == 1, "Expected to erase 1 item, found ", erase_count);
  }
  return 0;
}

int dictDelete(Stack& stack) {
  dictPop<false>(stack);
  // pop pushes an item on the stack but delete does not, so get rid of it
  pop(stack);
  return 0;
}

int dictPopItem(Stack& stack) {
  auto dict = pop(stack).toGenericDict();
  if (dict.size() == 0) {
    AT_ERROR("popitem(): dictionary is empty");
  }
  auto item = iterationOrder(dict).at(0);
  auto erase_count = dict.erase(item.first);
  TORCH_CHECK(
      erase_count == 1, "Expected to erase 1 item, found ", erase_count);

  IValue tuple = c10::ivalue::Tuple::create({item.first, item.second});
  push(stack, tuple);
  return 0;
}

int dictContains(Stack& stack) {
  auto key = pop(stack);
  auto dict = pop(stack).toGenericDict();
  push(stack, dict.contains(key));
  return 0;
}

int dictClear(Stack& stack) {
  auto dict = pop(stack).toGenericDict();
  dict.clear();
  return 0;
}

int dictUpdate(Stack& stack) {
  auto to_add = pop(stack).toGenericDict();
  auto dict = pop(stack).toGenericDict();

  for (const auto& item : to_add) {
    dict.insert(item.key(), item.value());
  }
  return 0;
}

int dictItems(Stack& stack) {
  auto dict = pop(stack).toGenericDict();
  auto key_type = dict.keyType();
  auto value_type = dict.valueType();
  auto items =
      c10::impl::GenericList(TupleType::create({key_type, value_type}));
  items.reserve(dict.size());
  for (const auto& item : iterationOrder(dict)) {
    items.emplace_back(c10::ivalue::Tuple::create({item.first, item.second}));
  }
  push(stack, std::move(items));
  return 0;
}

int dictCopy(Stack& stack) {
  push(stack, pop(stack).toGenericDict().copy());
  return 0;
}

int dictConstructFromList(Stack& stack) {
  auto input_list = pop(stack);
  auto list = input_list.toList();
  auto tup_type = list.elementType()->expect<TupleType>();
  auto dict = c10::impl::GenericDict(
      tup_type->elements().at(0), tup_type->elements().at(1));
  dict.reserve(list.size());
  for (IValue input : list) {
    const auto tup = input.toTuple()->elements();
    dict.insert_or_assign(tup[0], tup[1]);
  }
  push(stack, dict);
  return 0;
}

template <typename T>
int hashValue(Stack& stack) {
  auto value = pop(stack);
  auto hash = std::hash<T>()(value.to<T>());
  push(stack, int64_t(hash));
  return 0;
}

RegisterOperators reg2({

#define DEFINE_STRING_OP(op_name, string_op, result) \
  Operator(                                          \
      #op_name "(str a, str b) ->" #result,          \
      [](Stack& stack) {                             \
        auto b = pop(stack).toStringRef();           \
        auto a = pop(stack).toStringRef();           \
        push(stack, string_op);                      \
        return 0;                                    \
      },                                             \
      aliasAnalysisFromSchema())

    DEFINE_STRING_OP(aten::eq, a == b, bool),
    DEFINE_STRING_OP(aten::ne, a != b, bool),
    DEFINE_STRING_OP(aten::add, a + b, str),
#undef DEFINE_STRING_OP
    Operator(
        "aten::len.str(str s) -> int",
        [](Stack& stack) {
          auto string = pop(stack).toStringRef();
          push(stack, static_cast<int64_t>(string.size()));
          return 0;
        },
        aliasAnalysisFromSchema()),
    // tensor length op (size of 1st dimension)
    Operator(
        "aten::len.Tensor(Tensor t) -> int",
        [](Stack& stack) {
          at::Tensor t = pop(stack).toTensor();
          if (t.dim() == 0) {
            AT_ERROR("len() of a 0-d tensor");
          }
          push(stack, t.sizes()[0]);
          return 0;
        },
        aliasAnalysisFromSchema()),
    Operator(
        "aten::__getitem__.str(str s, int index) -> str",
        [](Stack& stack) {
          auto index = pop(stack).toInt();
          auto string = pop(stack).toStringRef();
          auto norm_index = normalizeIndex(index, string.size());
          char c = string.at(norm_index);
          push(stack, std::string(&c, 1));
          return 0;
        },
        aliasAnalysisFromSchema()),
    Operator(
        "aten::list(str t) -> str[]",
        [](Stack& stack) {
          auto str = pop(stack).toStringRef();
          c10::List<std::string> chars;
          chars.reserve(str.size());
          for (auto c : str) {
            chars.push_back(std::string(1, c));
          }
          push(stack, std::move(chars));
          return 0;
        },
        aliasAnalysisFromSchema()),
<<<<<<< HEAD
// Mutable ops for lists containing mutable types.
#define CREATE_MUTABLE_LIST_OPS(decl_type, value_type)                      \
  Operator(                                                                 \
      "aten::select." decl_type "(" decl_type                               \
      "[](a) list, int idx) -> " decl_type "(*)",                           \
      listSelect<value_type>,                                               \
      aliasAnalysisFromSchema()),                                           \
      Operator(                                                             \
          "aten::__getitem__." decl_type "(" decl_type                      \
          "[](a) list, int idx) -> " decl_type "(*)",                       \
          listSelect<value_type>,                                           \
          aliasAnalysisFromSchema()),                                       \
      Operator(                                                             \
          "aten::append." decl_type "(" decl_type "[](a!) self, " decl_type \
          "(c -> *) el) -> " decl_type "[](a!)",                            \
          listAppend<value_type>,                                           \
          aliasAnalysisFromSchema()),                                       \
      Operator(                                                             \
          "aten::reverse." decl_type "(" decl_type "[](a!) self) -> ()",    \
          listReverse<value_type>,                                          \
          aliasAnalysisFromSchema()),                                       \
      Operator(                                                             \
          "aten::extend." decl_type "(" decl_type "[](a!) self, " decl_type \
          " [] other) -> ()",                                               \
          listExtend<value_type>,                                           \
          aliasAnalysisFromSchema()),                                       \
      Operator(                                                             \
          "aten::copy." decl_type "(" decl_type                             \
          "[](a) self)"                                                     \
          " -> " decl_type "[]",                                            \
          listCopy<value_type>,                                             \
          aliasAnalysisFromSchema()),                                       \
      Operator(                                                             \
          "aten::_set_item." decl_type "(" decl_type                        \
          "[](a!) l, int idx, " decl_type "(b -> *) el) -> " decl_type      \
          "[](a!)",                                                         \
          listSetItem<value_type>,                                          \
          aliasAnalysisFromSchema()),                                       \
      Operator(                                                             \
          "aten::clear." decl_type "(" decl_type "[](a!) self) -> ()",      \
          listClear<value_type>,                                            \
          aliasAnalysisFromSchema()),                                       \
      Operator(                                                             \
          "aten::Delete." decl_type "(" decl_type                           \
          "[](a!) self, int idx) -> ()",                                    \
          listDelete<value_type>,                                           \
          aliasAnalysisFromSchema()),                                       \
      Operator(                                                             \
          "aten::insert." decl_type "(" decl_type                           \
          "[](a!) self, int idx,                                                    \
          " decl_type "(b -> *) el) -> ()",                                 \
          listInsert<value_type>,                                           \
          aliasAnalysisFromSchema()),                                       \
      Operator(                                                             \
          "aten::pop." decl_type "(" decl_type                              \
          "[](a!) self, int idx=-1)                                                 \
        -> " decl_type "(*)",                                               \
          listPop<value_type>,                                              \
          aliasAnalysisFromSchema())

    CREATE_MUTABLE_LIST_OPS("Tensor", at::Tensor),

    Operator(
        "aten::remove(Tensor[](a!) self, Tensor el) -> ()",
        listRemove<at::Tensor>,
        aliasAnalysisFromSchema()),
    Operator(
        "aten::index(Tensor[] self, Tensor el) -> int",
        listIndex<at::Tensor>,
        aliasAnalysisFromSchema()),
    Operator(
        "aten::count(Tensor[] self, Tensor el) -> int",
        listCount<at::Tensor>,
        aliasAnalysisFromSchema()),

// Mutable ops for lists containing immutable types.
#define CREATE_IMMUTABLE_LIST_OPS(decl_type, value_type) \
  Operator(                                                       \
      "prim::min." decl_type "(" decl_type "[] l, " decl_type     \
      "[] r) -> " decl_type "[]",                                 \
      minList<value_type>,                                        \
      aliasAnalysisFromSchema()),                                 \
      Operator(                                                   \
          "prim::max." decl_type "(" decl_type "[] l, " decl_type \
          "[] r) -> " decl_type "[]",                             \
          maxList<value_type>,                                    \
          aliasAnalysisFromSchema()),                             \
      Operator(                                                   \
          "prim::min(" decl_type "[] self) -> " decl_type,        \
          listMin<value_type>,                                    \
          aliasAnalysisFromSchema()),                             \
      Operator(                                                   \
          "prim::max(" decl_type "[] self) -> " decl_type,        \
          listMax<value_type>,                                    \
          aliasAnalysisFromSchema()),                             \
    Operator(                                                     \
          "aten::count(" decl_type                                \
          "[] self,                                                \
          " decl_type " el) -> int",                              \
          listCount<value_type>,                                  \
          aliasAnalysisFromSchema())

    CREATE_IMMUTABLE_LIST_OPS("int", int64_t),
    CREATE_IMMUTABLE_LIST_OPS("float", double),
    CREATE_IMMUTABLE_LIST_OPS("bool", bool),

    // NOTE: this must be after the other list specializations so that operator
    // resolution doesn't pick this up first
    CREATE_MUTABLE_LIST_OPS("t", IValue),

    // TODO: remove once tests that rely on
    // https://github.com/pytorch/pytorch/issues/24856
    // behavior have been fixed
    Operator(
        "aten::append(str[](a!) self, str? el) -> str[](a!)",
        listAppend<std::string>,
        aliasAnalysisFromSchema()),

#undef CREATE_IMMUTABLE_LIST_OPS
#undef CREATE_MUTABLE_LIST_OPS
=======
>>>>>>> 5710374e

// these ops are generic over the list element type.
#define CREATE_GENERIC_LIST_OPS(decl_type, value_type)                              \
  Operator(                                                                         \
<<<<<<< HEAD
      "aten::len." decl_type "(" decl_type "[] a) -> int",                          \
      listLen<c_type::value_type>,                                                  \
      aliasAnalysisFromSchema()),                                                   \
      Operator(                                                                     \
          "aten::add." decl_type "(" decl_type "[] a, " decl_type                   \
          "[] b) -> " decl_type "[]",                                               \
          listAdd<c_type::value_type>,                                              \
=======
      "aten::select(" decl_type "[](a) list, int idx) -> " decl_type "(*)",         \
      listSelect<value_type>,                                                       \
      aliasAnalysisFromSchema()),                                                   \
      Operator(                                                                     \
          "aten::__getitem__(" decl_type "[](a) list, int idx) -> " decl_type       \
          "(*)",                                                                    \
          listSelect<value_type>,                                                   \
          aliasAnalysisFromSchema()),                                               \
      Operator(                                                                     \
          "aten::append." decl_type "(" decl_type "[](a!) self, " decl_type         \
          "(c -> *) el) -> " decl_type "[](a!)",                                    \
          listAppend<value_type>,                                                   \
          aliasAnalysisFromSchema()),                                               \
      Operator(                                                                     \
          "aten::reverse(" decl_type "[](a!) self) -> ()",                          \
          listReverse<value_type>,                                                  \
          aliasAnalysisFromSchema()),                                               \
      Operator(                                                                     \
          "aten::extend(" decl_type "[](a!) self, " decl_type                       \
          " [] other) -> ()",                                                       \
          listExtend<value_type>,                                                   \
          aliasAnalysisFromSchema()),                                               \
      Operator(                                                                     \
          "aten::copy(" decl_type                                                   \
          "[](a) self)"                                                             \
          " -> " decl_type "[]",                                                    \
          listCopy<value_type>,                                                     \
          aliasAnalysisFromSchema()),                                               \
      Operator(                                                                     \
          "aten::_set_item(" decl_type "[](a!) l, int idx, " decl_type              \
          "(b -> *) el) -> " decl_type "[](a!)",                                    \
          listSetItem<value_type>,                                                  \
          aliasAnalysisFromSchema()),                                               \
      Operator(                                                                     \
          "aten::clear( " decl_type "[](a!) self) -> ()",                           \
          listClear<value_type>,                                                    \
          aliasAnalysisFromSchema()),                                               \
      Operator(                                                                     \
          "aten::Delete( " decl_type "[](a!) self, int idx) -> ()",                 \
          listDelete<value_type>,                                                   \
          aliasAnalysisFromSchema()),                                               \
      Operator(                                                                     \
          "aten::insert( " decl_type                                                \
          "[](a!) self, int idx,                                                    \
          " decl_type "(b -> *) el) -> ()",                                         \
          listInsert<value_type>,                                                   \
          aliasAnalysisFromSchema()),                                               \
      Operator(                                                                     \
          "aten::pop(" decl_type                                                    \
          "[](a!) self, int idx=-1)                                                 \
        -> " decl_type "(*)",                                                       \
          listPop<value_type>,                                                      \
          aliasAnalysisFromSchema()),                                               \
      Operator(                                                                     \
          "aten::len(" decl_type "[] a) -> int",                                    \
          listLen<value_type>,                                                      \
          aliasAnalysisFromSchema()),                                               \
      Operator(                                                                     \
          "aten::add(" decl_type "[] a, " decl_type "[] b) -> " decl_type           \
          "[]",                                                                     \
          listAdd<value_type>,                                                      \
>>>>>>> 5710374e
          aliasAnalysisFromSchema()),                                               \
      Operator(                                                                     \
          "aten::add_." decl_type "(" decl_type "[](a!) self, " decl_type           \
          "[] b) -> " decl_type "[]",                                               \
          listInplaceAdd<value_type>,                                               \
          aliasAnalysisFromSchema()),                                               \
      Operator(                                                                     \
          "aten::slice." decl_type "(" decl_type                                    \
          "[] l, int start, int end=9223372036854775807, int step=1) -> " decl_type \
          "[]",                                                                     \
          listSlice<value_type>,                                                    \
          aliasAnalysisFromSchema()),                                               \
      Operator(                                                                     \
<<<<<<< HEAD
          "aten::list." decl_type "(" decl_type "[] l) -> " decl_type "[]",         \
          listList<c_type::value_type>,                                             \
          aliasAnalysisFromSchema()),                                               \
      Operator(                                                                     \
          "aten::mul.left_" decl_type "(" decl_type                                 \
          "[] l, int n) -> " decl_type "[]",                                        \
          listMulIntLeft<c_type::value_type>,                                       \
          aliasAnalysisFromSchema()),                                               \
      Operator(                                                                     \
          "aten::mul.right_" decl_type "(int n, " decl_type                         \
          "[] l) -> " decl_type "[]",                                               \
          listMulIntRight<c_type::value_type>,                                      \
          aliasAnalysisFromSchema()),                                               \
      Operator(                                                                     \
          "aten::mul_." decl_type "(" decl_type                                     \
          "[](a!) l, int n) -> " decl_type "[](a!)",                                \
          listMulIntLeftInPlace<c_type::value_type>,                                \
          aliasAnalysisFromSchema())

    CREATE_LIST_OPS("t", c10::List<IValue>),
=======
          "aten::list(" decl_type "[] l) -> " decl_type "[]",                       \
          listList<value_type>,                                                     \
          aliasAnalysisFromSchema()),                                               \
      Operator(                                                                     \
          "aten::mul(" decl_type "[] l, int n) -> " decl_type "[]",                 \
          listMulIntLeft<value_type>,                                               \
          aliasAnalysisFromSchema()),                                               \
      Operator(                                                                     \
          "aten::mul(int n, " decl_type "[] l) -> " decl_type "[]",                 \
          listMulIntRight<value_type>,                                              \
          aliasAnalysisFromSchema()),                                               \
      Operator(                                                                     \
          "aten::mul_(" decl_type "[](a!) l, int n) -> " decl_type "[](a!)",        \
          listMulIntLeftInPlace<value_type>,                                        \
          aliasAnalysisFromSchema())

    CREATE_GENERIC_LIST_OPS("t", IValue),

// these ops have a specialized implementation for the list element type
#define CREATE_SPECIALIZED_LIST_OPS(decl_type, value_type) \
  Operator(                                                \
      "aten::remove(" decl_type                            \
      "[](a!) self,                                                           \
        " decl_type " el) -> ()",                          \
      listRemove<value_type>,                              \
      aliasAnalysisFromSchema()),                          \
      Operator(                                            \
          "aten::index(" decl_type                         \
          "[] self,                                                               \
        " decl_type " el) -> int",                         \
          listIndex<value_type>,                           \
          aliasAnalysisFromSchema()),                      \
      Operator(                                            \
          "aten::count(" decl_type                         \
          "[] self,                                                               \
        " decl_type " el) -> int",                         \
          listCount<value_type>,                           \
          aliasAnalysisFromSchema()),

    CREATE_SPECIALIZED_LIST_OPS("int", int64_t)
        CREATE_SPECIALIZED_LIST_OPS("float", double)
            CREATE_SPECIALIZED_LIST_OPS("bool", bool)
                CREATE_SPECIALIZED_LIST_OPS("Tensor", at::Tensor)

// these ops are not defined for Tensor
#define CREATE_COMPARATOR_LIST_OPS_SPECIALIZED(decl_type, value_type)       \
  Operator(                                                                 \
      "prim::min(" decl_type "[] l, " decl_type "[] r) -> " decl_type "[]", \
      minList<value_type>,                                                  \
      aliasAnalysisFromSchema()),                                           \
      Operator(                                                             \
          "prim::max(" decl_type "[] l, " decl_type "[] r) -> " decl_type   \
          "[]",                                                             \
          maxList<value_type>,                                              \
          aliasAnalysisFromSchema()),                                       \
      Operator(                                                             \
          "prim::min(" decl_type "[] self) -> " decl_type,                  \
          listMin<value_type>,                                              \
          aliasAnalysisFromSchema()),                                       \
      Operator(                                                             \
          "prim::max(" decl_type "[] self) -> " decl_type,                  \
          listMax<value_type>,                                              \
          aliasAnalysisFromSchema()),
                    CREATE_COMPARATOR_LIST_OPS_SPECIALIZED("int", int64_t)
                        CREATE_COMPARATOR_LIST_OPS_SPECIALIZED("float", double)
                            CREATE_COMPARATOR_LIST_OPS_SPECIALIZED("bool", bool)

    // TODO: remove once tests that rely on
    // https://github.com/pytorch/pytorch/issues/24856
    // behavior have been fixed
    Operator(
        "aten::append(str[](a!) self, str? el) -> str[](a!)",
        listAppend<std::string>,
        aliasAnalysisFromSchema()),

#undef CREATE_GENERIC_LIST_OPS
#undef CREATE_COMPARATOR_LIST_OPS_SPECIALIZED
#undef CREATE_SPECIALIZED_LIST_OPS
>>>>>>> 5710374e

    // `listContains<T>` is not implemented for non-primitive types
    // TODO: Add List[bool] once .to<c10::List<bool>> doesn't throw an error
    Operator(
        "aten::__contains__.int(int[] l, int item) -> bool",
        listContains<int64_t>,
        aliasAnalysisFromSchema()),
    Operator(
        "aten::__contains__.float(float[] l, float item) -> bool",
        listContains<double>,
        aliasAnalysisFromSchema()),
    Operator(
        "aten::__contains__.str(str[] l, str item) -> bool",
        listContains<std::string>,
        aliasAnalysisFromSchema()),
    Operator(
        "aten::sort.int(int[](a!) self, bool reverse=False) -> ()",
        listSort<int64_t>,
        aliasAnalysisFromSchema()),
    Operator(
        "aten::sort.float(float[](a!) self, bool reverse=False) -> ()",
        listSort<double>,
        aliasAnalysisFromSchema()),
    Operator(
        "aten::sort.Tensor(Tensor[](a!) self, bool reverse=False) -> ()",
        listSort<at::Tensor>,
        aliasAnalysisFromSchema()),
    Operator(
        "aten::sort.bool(bool[](a!) self, bool reverse=False) -> ()",
        listSort<bool>,
        aliasAnalysisFromSchema()),
    Operator(
        "aten::sorted.int(int[](a) input) -> (int[])",
        listCopyAndSort<int64_t>,
        aliasAnalysisFromSchema()),
    Operator(
        "aten::sorted.float(float[](a) input) -> (float[])",
        listCopyAndSort<double>,
        aliasAnalysisFromSchema()),
    Operator(
        "aten::sorted.Tensor(Tensor[](a) input) -> (Tensor[])",
        listCopyAndSort<at::Tensor>,
        aliasAnalysisFromSchema()),
    Operator(
        "aten::sorted.bool(bool[](a) input) -> (bool[])",
        listCopyAndSort<bool>,
        aliasAnalysisFromSchema()),

    Operator(
        "aten::eq.int(int[] a, int[] b) -> bool",
        listEq<int64_t>,
        aliasAnalysisFromSchema()),
    Operator(
        "aten::eq.float(float[] a, float[] b) -> bool",
        listEq<double>,
        aliasAnalysisFromSchema()),
    Operator(
        "aten::eq.Tensor(Tensor[] a, Tensor[] b) -> bool",
        listEq<at::Tensor>,
        aliasAnalysisFromSchema()),
    Operator(
        "aten::eq.bool(bool[] a, bool[] b) -> bool",
        listEq<bool>,
        aliasAnalysisFromSchema()),
    Operator(
        "aten::ne.int(int[] a, int[] b) -> bool",
        listNe<int64_t>,
        aliasAnalysisFromSchema()),
    Operator(
        "aten::ne.float(float[] a, float[] b) -> bool",
        listNe<double>,
        aliasAnalysisFromSchema()),
    Operator(
        "aten::ne.Tensor(Tensor[] a, Tensor[] b) -> bool",
        listNe<at::Tensor>,
        aliasAnalysisFromSchema()),
    Operator(
        "aten::ne.bool(bool[] a, bool[] b) -> bool",
        listNe<bool>,
        aliasAnalysisFromSchema()),

#define DEFINE_CONVERT_BASE_OP(op_name, prefix, char_op) \
  Operator(                                              \
      #op_name "(int i) -> str",                         \
      [](Stack& stack) {                                 \
        auto i = pop(stack).toInt();                     \
        std::stringstream ss;                            \
        if (i < 0) {                                     \
          ss << "-";                                     \
          i = -i;                                        \
        }                                                \
        ss << "0" << prefix << char_op << i;             \
        push(stack, ss.str());                           \
        return 0;                                        \
      },                                                 \
      aliasAnalysisFromSchema())

    DEFINE_CONVERT_BASE_OP(aten::hex, "x", std::hex),
    DEFINE_CONVERT_BASE_OP(aten::oct, "o", std::oct),

    Operator(
        "aten::bin(int i) -> str",
        [](Stack& stack) {
          auto i = pop(stack).toInt();
          std::stringstream ss;
          if (i == 0) {
            push(stack, "0b0");
          } else {
            if (i < 0) {
              ss << "-";
              i = -i;
            }
            std::string str = std::bitset<8 * sizeof(i)>(i).to_string();
            str.erase(0, std::min(str.find_first_not_of('0'), str.size() - 1));
            ss << "0b" << str;
            push(stack, ss.str());
          }
          return 0;
        },
        aliasAnalysisFromSchema()),
    // TODO: deprecate this in favor of aten::getelem
    Operator(
        "prim::StringIndex(str string, int index) -> str",
        [](Stack& stack) {
          auto index = pop(stack).toInt();
          auto string = pop(stack).toStringRef();
          auto norm_index = normalizeIndex(index, string.size());
          char c = string.at(norm_index);
          push(stack, std::string(&c, 1));
          return 0;
        },
        aliasAnalysisFromSchema()),
    Operator(
        "aten::ord(str string) -> int",
        [](Stack& stack) {
          auto string = pop(stack).toStringRef();
          TORCH_CHECK(
              string.size() == 1,
              "String for ord() must be 1 character, found ",
              string.size());
          uint8_t ord = string.at(0);
          push(stack, int64_t(ord));
          return 0;
        },
        aliasAnalysisFromSchema()),
    Operator(
        "aten::chr(int i) -> str",
        [](Stack& stack) {
          auto i = pop(stack).toInt();
          std::stringstream ss;
          TORCH_CHECK(
              i >= 0 && i < 1114111,
              "chr() arg not in range(0x110000), found ",
              i);
          char c = i;
          ss << c;
          push(stack, ss.str());
          return 0;
        },
        aliasAnalysisFromSchema()),
#define CREATE_COPY_OP(other_type, c_type)                                 \
  Operator(                                                                \
      "aten::copy_(Tensor(a!) self, " #other_type " other) -> Tensor(a!)", \
      [](Stack& stack) {                                                   \
        at::Tensor t;                                                      \
        c_type other;                                                      \
        pop(stack, t, other);                                              \
        std::move(t) = other; /* NOLINT(bugprone-use-after-move) */        \
        push(stack, std::move(t)); /* NOLINT(bugprone-use-after-move) */   \
        return 0;                                                          \
      },                                                                   \
      aliasAnalysisFromSchema())

    CREATE_COPY_OP(Tensor, at::Tensor),
    CREATE_COPY_OP(int, int64_t),
    CREATE_COPY_OP(float, double),
#undef CREATE_COPY_OP

    DEFINE_BINARY_OP(aten::add, a + b),
    DEFINE_BINARY_OP(aten::sub, a - b),
    DEFINE_BINARY_OP(aten::mul, a* b),

    // int ** int produces a float, because negative exponents produce float
    // results
    DEFINE_GENERIC_OP(
        aten::pow,
        static_cast<double>(pow(a, b)),
        static_cast<double>(pow(a, b)),
        float,
        float),
    DEFINE_INT_FLOAT_OP(aten::pow, pow(a, b), float),
    DEFINE_SCALAR_BINARY_OP(
        aten::pow,
        static_cast<double>(pow(a, b)),
        static_cast<double>(pow(a, b)),
        float),

    DEFINE_BINARY_OP(aten::pow, pow(a, b)),
    // min and max are in prim:: because there is a difference between
    // the python builtin 'min' and 'torch.min'
    DEFINE_BINARY_OP(prim::min, a < b ? a : b),
    DEFINE_BINARY_OP(prim::max, a > b ? a : b),

    // Pass in two ops for handling int and float separately as % in C++ only
    // works for int The modulus calculation is different between C++ and Python
    // (on negative), we preserve the python behavior as it's more common and
    // match python syntax, hence the conversion.
    DEFINE_GENERIC_OP(
        aten::remainder,
        (b + (a % b)) % b,
        fmod((b + fmod(a, b)), b),
        int,
        float),
    DEFINE_INT_FLOAT_OP(aten::remainder, fmod((b + fmod(a, b)), b), float),
    DEFINE_SCALAR_BINARY_OP(
        aten::remainder,
        (b + (a % b)) % b,
        fmod((b + fmod(a, b)), b),
        Scalar),

    DEFINE_GENERIC_OP(
        aten::floordiv,
        floordiv(a, b),
        std::floor(a / b),
        int,
        float),
    DEFINE_INT_FLOAT_OP(aten::floordiv, std::floor(a / b), float),
    DEFINE_SCALAR_BINARY_OP(
        aten::floordiv,
        floordiv(a, b),
        std::floor(a / b),
        Scalar),

    // NB: This is the python truediv operation
    DEFINE_GENERIC_OP(
        aten::div,
        static_cast<double>(a) / static_cast<double>(b),
        a / b,
        float,
        float),
    DEFINE_SCALAR_BINARY_OP(
        aten::div,
        static_cast<double>(a) / static_cast<double>(b),
        a / b,
        float),

    // only used in loop unrolling, not exposed to end users
    DEFINE_INT_OP(aten::__round_to_zero_floordiv, a / b),

    // only used internally in range() translation
    Operator(
        "aten::__range_length(int lo, int hi, int step) -> int",
        [](Stack& stack) {
          int64_t lo, hi, step;
          pop(stack, lo, hi, step);
          // error handling when step_val = 0 during runtime
          if (step == 0) {
            throw std::runtime_error("range() arg 3 must not be zero");
          }
          if (step > 0 && lo < hi)
            push(stack, 1 + (hi - 1 - lo) / step);
          else if (step < 0 && lo > hi)
            push(stack, 1 + (lo - 1 - hi) / (0 - step));
          else
            push(stack, 0);
          return 0;
        },
        aliasAnalysisFromSchema()),
    Operator(
        "aten::__derive_index(int index, int start, int step) -> int",
        [](Stack& stack) {
          int64_t index, start, step;
          pop(stack, index, start, step);
          push(stack, start + index * step);
          return 0;
        },
        aliasAnalysisFromSchema()),

    DEFINE_INT_OP(aten::__and__, a& b),
    DEFINE_INT_OP(aten::__or__, a | b),
    DEFINE_INT_OP(aten::__xor__, a ^ b),
    DEFINE_INT_OP(aten::__lshift__, a << b),
    DEFINE_INT_OP(aten::__rshift__, a >> b),

    DEFINE_UNARY_OP(aten::floor, floor(a), int, int),
    DEFINE_UNARY_OP(aten::ceil, ceil(a), int, int),
    DEFINE_UNARY_OP(aten::round, std::round(a), float, float),
    DEFINE_UNARY_OP(aten::log, std::log(a), float, float),
    DEFINE_BINARY_FLOAT_OP(aten::log, std::log(a) / std::log(b)),
    DEFINE_UNARY_OP(aten::log1p, std::log1p(a), float, float),
    DEFINE_UNARY_OP(aten::log10, std::log10(a), float, float),
    DEFINE_UNARY_OP(aten::exp, std::exp(a), float, float),
    DEFINE_UNARY_OP(aten::sqrt, std::sqrt(a), float, float),
    DEFINE_UNARY_OP(aten::acos, std::acos(a), float, float),
    DEFINE_UNARY_OP(aten::asin, std::asin(a), float, float),
    DEFINE_UNARY_OP(aten::atan, std::atan(a), float, float),
    DEFINE_BINARY_FLOAT_OP(aten::atan2, std::atan2(a, b)),
    DEFINE_UNARY_OP(aten::cos, std::cos(a), float, float),
    DEFINE_UNARY_OP(aten::sin, std::sin(a), float, float),
    DEFINE_UNARY_OP(aten::tan, std::tan(a), float, float),
    DEFINE_UNARY_OP(aten::asinh, std::asinh(a), float, float),
    DEFINE_UNARY_OP(aten::atanh, std::atanh(a), float, float),
    DEFINE_UNARY_OP(aten::acosh, std::acosh(a), float, float),
    DEFINE_UNARY_OP(aten::sinh, std::sinh(a), float, float),
    DEFINE_UNARY_OP(aten::cosh, std::cosh(a), float, float),
    DEFINE_UNARY_OP(aten::tanh, std::tanh(a), float, float),
    DEFINE_UNARY_OP(aten::degrees, degrees(a), float, float),
    DEFINE_UNARY_OP(aten::radians, radians(a), float, float),
    DEFINE_BINARY_FLOAT_OP(aten::fmod, std::fmod(a, b)),
    DEFINE_UNARY_INT_OP(aten::factorial, factorial(a), int),
    DEFINE_UNARY_FLOAT_OP(aten::isnan, std::isnan(a), bool),
    DEFINE_UNARY_FLOAT_OP(aten::isfinite, std::isfinite(a), bool),
    DEFINE_UNARY_FLOAT_OP(aten::isinf, std::isinf(a), bool),
    Operator(
        "aten::modf(float a) -> (float, float)",
        [](Stack& stack) {
          double a;
          pop(stack, a);
          double b, c;
          b = modf(a, &c);
          push(stack, b, c);
          return 0;
        },
        aliasAnalysisFromSchema()),
    Operator(
        "aten::frexp(float a) -> (float, int)",
        [](Stack& stack) {
          double a;
          pop(stack, a);
          double m;
          int e;
          m = std::frexp(a, &e);
          push(stack, m, e);
          return 0;
        },
        aliasAnalysisFromSchema()),
    Operator(
        "aten::ldexp(float x, int i) -> float",
        [](Stack& stack) {
          double a;
          int64_t b;
          pop(stack, a, b);
          push(stack, std::ldexp(a, b));
          return 0;
        },
        aliasAnalysisFromSchema()),
    DEFINE_BINARY_FLOAT_OP(aten::mathremainder, std::remainder(a, b)),

    // TODO: move abs to aten namespace because it's schematized!
    DEFINE_UNARY_OP(prim::abs, std::abs(a), int, float),
    Operator(
        "prim::abs(Tensor x) -> Tensor",
        [](Stack& stack) {
          at::Tensor x;
          pop(stack, x);
          push(stack, x.abs());
          return 0;
        },
        aliasAnalysisFromSchema()),

    DEFINE_INT_OP(aten::gcd, gcd(a, b)),

    DEFINE_GENERIC_OP(
        aten::copysign,
        std::copysign(a, b),
        std::copysign(a, b),
        float,
        float),
    DEFINE_INT_FLOAT_OP(aten::copysign, std::copysign(a, b), float),
    DEFINE_SCALAR_BINARY_OP(
        aten::copysign,
        std::copysign(a, b),
        std::copysign(a, b),
        float),

    DEFINE_UNARY_OP(aten::gamma, std::tgamma(a), float, float),
    DEFINE_UNARY_OP(aten::erf, std::erf(a), float, float),
    DEFINE_UNARY_OP(aten::erfc, std::erfc(a), float, float),
    DEFINE_UNARY_OP(aten::expm1, std::expm1(a), float, float),
    DEFINE_UNARY_OP(aten::fabs, std::fabs(a), float, float),
    DEFINE_UNARY_OP(aten::lgamma, std::lgamma(a), float, float),
    DEFINE_UNARY_OP(aten::asinh, std::asinh(a), float, float),
    DEFINE_UNARY_OP(aten::atanh, std::atanh(a), float, float),
    DEFINE_UNARY_OP(aten::cosh, std::cosh(a), float, float),
    DEFINE_UNARY_OP(aten::sinh, std::sinh(a), float, float),
    DEFINE_UNARY_OP(aten::tanh, std::tanh(a), float, float),

    Operator(
        "aten::isnan(float a) -> bool",
        [](Stack& stack) {
          double a;
          pop(stack, a);
          push(stack, std::isnan(a));
          return 0;
        },
        aliasAnalysisFromSchema()),

    DEFINE_COMPARISON_OP(aten::ne, a != b),
    DEFINE_COMPARISON_OP(aten::eq, a == b),
    DEFINE_COMPARISON_OP(aten::lt, a < b),
    DEFINE_COMPARISON_OP(aten::gt, a > b),
    DEFINE_COMPARISON_OP(aten::le, a <= b),
    DEFINE_COMPARISON_OP(aten::ge, a >= b),
    DEFINE_BOOL_OP(aten::__and__, a&& b),
    DEFINE_BOOL_OP(aten::__or__, a || b),
    DEFINE_BOOL_OP(aten::__xor__, a != b),

    DEFINE_UNARY_OP(aten::neg, -a, int, float),
    Operator(
        "aten::__not__(bool self) -> bool",
        [](Stack& stack) {
          push(stack, !pop(stack).toBool());
          return 0;
        },
        aliasAnalysisFromSchema()),
    Operator(
        "aten::__is__(t1 self, t2 obj) -> bool",
        [](Stack& stack) {
          IValue self, obj;
          pop(stack, self, obj);
          push(stack, self.isSameIdentity(obj));
          return 0;
        },
        aliasAnalysisFromSchema()),
    Operator(
        "aten::__isnot__(t1 self, t2 obj) -> bool",
        [](Stack& stack) {
          IValue self, obj;
          pop(stack, self, obj);
          push(stack, !self.isSameIdentity(obj));
          return 0;
        },
        aliasAnalysisFromSchema()),
    Operator(
        "aten::_tensor_to_list(Tensor self) -> int[]",
        [](Stack& stack) {
          at::Tensor t;
          pop(stack, t);
          c10::List<int64_t> elems;
          elems.reserve(t.size(0));
          for (int i = 0; i < t.size(0); i++) {
            elems.push_back(*t[i].data_ptr<int32_t>());
          }
          push(stack, std::move(elems));
          return 0;
        },
        aliasAnalysisFromSchema()),
    Operator(
        "aten::_list_to_tensor(int[] self) -> Tensor",
        [](Stack& stack) {
          c10::List<int64_t> l = pop(stack).toIntList();
          auto t = torch::empty(
              {static_cast<int64_t>(l.size())}, at::dtype(at::kInt));
          for (size_t i = 0; i < l.size(); i++) {
            t[i] = l.get(i);
          }
          push(stack, std::move(t));
          return 0;
        },
        aliasAnalysisFromSchema()),
#define CREATE_DICT_OPS(key_type)                                             \
  Operator(                                                                   \
      "aten::len.Dict(Dict(" key_type ", t) self) -> int",                    \
      dictLen,                                                                \
      aliasAnalysisFromSchema()),                                             \
      Operator(                                                               \
          "aten::keys(Dict(" key_type ", t) self) -> " key_type "[](*)",      \
          dictKeys,                                                           \
          aliasAnalysisFromSchema()),                                         \
      Operator(                                                               \
          "aten::values(Dict(" key_type ", t) self) -> t[](*)",               \
          dictValues,                                                         \
          aliasAnalysisFromSchema()),                                         \
      Operator(                                                               \
          "aten::__getitem__.Dict(Dict(" key_type ", t) self, " key_type      \
          " key) -> t(*)",                                                    \
          dictIndex,                                                          \
          aliasAnalysisFromSchema()),                                         \
      Operator(                                                               \
          "aten::get(Dict(" key_type ", t) self, " key_type " key) -> t(*)?", \
          dictGet<false>,                                                     \
          aliasAnalysisFromSchema()),                                         \
      Operator(                                                               \
          "aten::get(Dict(" key_type ", t) self, " key_type                   \
          " key, t default_value) -> t(*)",                                   \
          dictGet<true>,                                                      \
          aliasAnalysisFromSchema()),                                         \
      Operator(                                                               \
          "aten::setdefault(Dict(" key_type ", t)(a!) self, " key_type        \
          "(b -> *) key, t(c -> *) default_value) -> t(*)",                   \
          dictSetDefault,                                                     \
          aliasAnalysisFromSchema()),                                         \
      Operator(                                                               \
          "aten::Delete.Dict(Dict(" key_type ", t)(a!) self, " key_type       \
          " key) -> ()",                                                      \
          dictDelete,                                                         \
          aliasAnalysisFromSchema()),                                         \
      Operator(                                                               \
          "aten::pop.Dict(Dict(" key_type ", t)(a!) self, " key_type          \
          " key) -> t(*)",                                                    \
          dictPop<false>,                                                     \
          aliasAnalysisFromSchema()),                                         \
      Operator(                                                               \
          "aten::pop.Dict_default(Dict(" key_type ", t)(a!) self, " key_type  \
          " key, t default_value) -> t(*)",                                   \
          dictPop<true>,                                                      \
          aliasAnalysisFromSchema()),                                         \
      Operator(                                                               \
          "aten::popitem(Dict(" key_type ", t)(a!) self) -> ((" key_type      \
          ", t))",                                                            \
          dictPopItem,                                                        \
          aliasAnalysisFromSchema()),                                         \
      Operator(                                                               \
          "aten::clear(Dict(" key_type ", t)(a!) self) -> ()",                \
          dictClear,                                                          \
          aliasAnalysisFromSchema()),                                         \
      Operator(                                                               \
          "aten::update(Dict(" key_type ", t)(a!) self, Dict(" key_type       \
          ", t)(a!) to_add) -> ()",                                           \
          dictUpdate,                                                         \
          aliasAnalysisFromSchema()),                                         \
      Operator(                                                               \
          "aten::items(Dict(" key_type ", t) self) -> ((" key_type ", t)[])", \
          dictItems,                                                          \
          aliasAnalysisFromSchema()),                                         \
      Operator(                                                               \
          "aten::copy.Dict(Dict(" key_type ", t)(a) self) -> Dict(" key_type  \
          ", t)",                                                             \
          dictCopy,                                                           \
          aliasAnalysisFromSchema()),                                         \
      Operator(                                                               \
          "aten::__contains__(Dict(" key_type ", t) dict, " key_type          \
          " key) -> bool",                                                    \
          dictContains,                                                       \
          aliasAnalysisFromSchema()),                                         \
      Operator(                                                               \
          "aten::_set_item(Dict(" key_type ", t)(a!) l, " key_type            \
          "(b -> *) idx, t(c -> *) v) -> ()",                                 \
          dictSetItem,                                                        \
          aliasAnalysisFromSchema()),                                         \
      Operator(                                                               \
          "aten::dict((" key_type ", tVal)[] inputs) -> Dict(" key_type       \
          ", tVal)",                                                          \
          dictConstructFromList,                                              \
          aliasAnalysisFromSchema())

    CREATE_DICT_OPS("str"),
    CREATE_DICT_OPS("int"),
    CREATE_DICT_OPS("float"),
    CREATE_DICT_OPS("Tensor"),
#undef CREATE_DICT_OPS

    Operator(
        "aten::divmod.int(int x, int y) -> (int, int)",
        [](Stack& stack) {
          int64_t a, b;
          lldiv_t divresult = {};
          pop(stack, a, b);
          if (b == 0) {
            throw std::runtime_error(
                "ZeroDivisionError: integer division or modulo by zero");
          }
          divresult = lldiv(a, b);
          if (divresult.rem && (a < 0) != (b < 0)) {
            divresult.quot -= 1;
            divresult.rem += b;
          }
          push(
              stack,
              static_cast<int64_t>(divresult.quot),
              static_cast<int64_t>(divresult.rem));
          return 0;
        },
        aliasAnalysisFromSchema()),
    Operator(
        "aten::divmod.float(float x, float y) -> (float, float)",
        [](Stack& stack) {
          double a, b;
          pop(stack, a, b);
          if (b == 0) {
            throw std::runtime_error("ZeroDivisionError: float divmod()");
          }
          double rem = fmod(a, b);
          if (rem && (a < 0) != (b < 0)) {
            rem += b;
          }
          push(stack, (a - rem) / b, rem);
          return 0;
        },
        aliasAnalysisFromSchema()),
#define DEFINE_DIVMOD_MIXED_OP(type_a, type_b)                           \
  Operator(                                                              \
      "aten::divmod(" #type_a " x," #type_b " y) -> (float, float)",     \
      [](Stack& stack) {                                                 \
        type_a a;                                                        \
        type_b b;                                                        \
        pop(stack, a, b);                                                \
        if (b == 0) {                                                    \
          throw std::runtime_error("ZeroDivisionError: float divmod()"); \
        }                                                                \
        double quot = floor(a / b);                                      \
        double rem = a - (quot * b);                                     \
        push(stack, quot, rem);                                          \
        return 0;                                                        \
      },                                                                 \
      aliasAnalysisFromSchema())

    DEFINE_DIVMOD_MIXED_OP(int, float),
    DEFINE_DIVMOD_MIXED_OP(float, int),

#undef DEFINE_DIVMOD_MIXED_OP
    Operator(
        "aten::hash(str t) -> int",
        hashValue<std::string>,
        aliasAnalysisFromSchema()),
    Operator(
        "aten::hash(int t) -> int",
        hashValue<int>,
        aliasAnalysisFromSchema()),
    Operator(
        "aten::hash(float t) -> int",
        hashValue<double>,
        aliasAnalysisFromSchema()),
});

bool simpleClassTypeArg(const Argument& arg, const ClassTypePtr& type) {
  return arg.type() == type && !arg.kwarg_only() && !arg.default_value();
}

Function* checkSortSchema(const c10::TypePtr& list_element_type) {
  std::stringstream error_str;
  if (auto class_type = list_element_type->cast<ClassType>()) {
    if (auto method = class_type->getMethod("__lt__")) {
      const auto& lt_schema = method->getSchema();
      const auto& schema_args = lt_schema.arguments();
      bool error =
          (schema_args.size() != 2 ||
           !simpleClassTypeArg(schema_args[0], class_type) ||
           !simpleClassTypeArg(schema_args[1], class_type) ||
           lt_schema.returns().size() != 1 ||
           lt_schema.returns()[0].type() != BoolType::get());
      if (!error) {
        return method;
      }
    }
    error_str << "To sort a list of " << class_type->python_str()
              << " it must define a "
              << "__lt__ method with two inputs of type "
              << class_type->python_str() << " that "
              << "returns a bool";
  } else {
    error_str << "To sort a list of " << list_element_type->python_str()
              << " must be of Tensors, ints, floats, bools or "
              << "a User Defined Class that defines the __lt__ compare method"
              << ", got list of " << list_element_type->python_str() << "\n";
  }
  throw std::runtime_error(error_str.str());
}

template <bool has_reverse_arg, bool copy_return_list>
int sort_op(Stack& stack) {
  bool reverse = has_reverse_arg ? pop(stack).toBool() : false;
  auto g_list = pop(stack).toList();
  if (copy_return_list) {
    g_list = g_list.copy();
  }
  Stack sort_stack;
  Function* lt_func = nullptr;
  std::sort(
      g_list.begin(),
      g_list.end(),
      [reverse, &sort_stack, &lt_func](IValue a, IValue b) -> bool {
        // "strict weak ordering" issue - see other sort
        if (a.isSameIdentity(b)) {
          return false;
        }
        if (!lt_func) {
          lt_func = checkSortSchema(a.type());
        }
        sort_stack.push_back(a);
        sort_stack.push_back(b);
        lt_func->run(sort_stack);
        return pop(sort_stack).toBool() != reverse;
      });
  if (copy_return_list) {
    push(stack, g_list);
  }
  return 0;
}

// NB: this must be registered after the other aten::sort operators
RegisterOperators regSort({
    Operator(
        "aten::sorted(t[](a) self) -> (t[])",
        sort_op</*has_reverse_arg*/ false, /*copy_return_list*/ true>,
        aliasAnalysisFromSchema()),
    Operator(
        "aten::sort(t[](a!) self, bool reverse=False) -> ()",
        sort_op</*has_reverse_arg*/ true, /*copy_return_list*/ false>,
        aliasAnalysisFromSchema()),
});

// reference: _output_size in torch/nn/functional.py
// size can be none, int or intlist
// scale_factors can be none, float, or floatlist
std::vector<int64_t> _output_size(
    const at::Tensor& input,
    size_t dim,
    const IValue& size,
    const IValue& scale_factors) {
  if (!size.isNone()) {
    if (size.isInt()) {
      std::vector<int64_t> repeated(dim, size.toInt());
      return repeated;
    } else {
      return size.toIntVector();
    }
  }
  std::vector<double> scale_repeated;
  if (scale_factors.isDouble()) {
    scale_repeated = std::vector<double>(dim, scale_factors.toDouble());
  } else {
    scale_repeated = scale_factors.toDoubleVector();
  }
  std::vector<int64_t> ret;
  for (size_t i = 0; i < dim; ++i) {
    ret.push_back(std::floor(input.size(i + 2) * scale_repeated[i]));
  }
  return ret;
}

// return true if v is a real float
// and false if it is an integer
bool _is_floating_value(double v) {
  return std::floor(v) != v;
}

// reference: interpolate in torch/nn/functional.py
// size can be none, int or intlist
// scale_factors can be none, float, or floatlist
at::Tensor interpolate(
    const at::Tensor& input,
    const IValue& size,
    const IValue& scale_factors,
    const std::string& mode,
    c10::optional<bool> align_corners,
    c10::optional<bool> recompute_scale_factor) {
  if ((mode == "nearest" || mode == "area")) {
    if (align_corners != c10::nullopt) {
      throw std::runtime_error(
          "align_corners option can only be set with the "
          "interpolating modes: linear | bilinear | bicubic | trilinear");
    }
  } else {
    if (align_corners == c10::nullopt) {
      TORCH_WARN(
          "Default upsampling behavior when mode=",
          mode,
          " is changed "
          "to align_corners=False since 0.4.0. Please specify align_corners=True "
          "if the old behavior is desired. See the documentation of nn.Upsample for details");
      align_corners = false;
    }
  }

  double scale_factors_1 = -1.0;
  double scale_factors_2 = -1.0;
  double scale_factors_3 = -1.0;

  if (!scale_factors.isNone() && recompute_scale_factor == c10::nullopt) {
    recompute_scale_factor = true;
    bool warn_recompute_scale_factor = false;

    if (scale_factors.isDouble()) {
      // only warn when the scales have floating values since
      // the result for ints is the same with/without recompute_scale_factor
      if (_is_floating_value(scale_factors.toDouble())) {
        warn_recompute_scale_factor = true;
      }
    } else if (scale_factors.isDoubleList()) {
      auto scale_factors_list = scale_factors.toDoubleList();

      for (const auto& scales : scale_factors_list) {
        // only warn when the scales have floating values since
        // the result for ints is the same with/without recompute_scale_factor
        if (_is_floating_value(scales)) {
          warn_recompute_scale_factor = true;
          break;
        }
      }
    }

<<<<<<< HEAD
    if (warn_recompute_scale_factor) {
      AT_WARN(
          "The default behavior for interpolate/upsample with float scale_factor will change "
          "in 1.5.0 to align with other frameworks/libraries, and use scale_factor directly, "
          "instead of relying on the computed output size. "
          "If you wish to keep the old behavior, please set recompute_scale_factor=True. "
          "See the documentation of nn.Upsample for details.");
=======
    if(warn_recompute_scale_factor) {
      TORCH_WARN(
        "The default behavior for interpolate/upsample with float scale_factor will change "
        "in 1.5.0 to align with other frameworks/libraries, and use scale_factor directly, "
        "instead of relying on the computed output size. "
        "If you wish to keep the old behavior, please set recompute_scale_factor=True. "
        "See the documentation of nn.Upsample for details.");
>>>>>>> 5710374e
    }
  }

  if (recompute_scale_factor == false) {
    if (scale_factors.isDouble()) {
      scale_factors_1 = scale_factors.toDouble();
      scale_factors_2 = scale_factors.toDouble();
      scale_factors_3 = scale_factors.toDouble();
    } else if (scale_factors.isDoubleList()) {
      auto scale_factors_list = scale_factors.toDoubleList();
      scale_factors_1 = scale_factors_list[0];
      if (scale_factors_list.size() >= 2) {
        scale_factors_2 = scale_factors_list[1];
        if (scale_factors_list.size() >= 3) {
          scale_factors_3 = scale_factors_list[2];
        }
      }
    }
  }

  const auto dim1d = 3;
  const auto dim2d = 4;
  const auto dim3d = 5;

  auto input_dim = input.dim();
  if (input_dim == dim1d && mode == "nearest")
    return at::upsample_nearest1d(
        input, _output_size(input, 1, size, scale_factors), scale_factors_1);
  if (input_dim == dim2d && mode == "nearest")
    return at::upsample_nearest2d(
        input,
        _output_size(input, 2, size, scale_factors),
        scale_factors_1,
        scale_factors_2);
  if (input_dim == dim3d && mode == "nearest")
    return at::upsample_nearest3d(
        input,
        _output_size(input, 3, size, scale_factors),
        scale_factors_1,
        scale_factors_2,
        scale_factors_3);
  if (input_dim == dim1d && mode == "area")
    return at::adaptive_avg_pool1d(
        input, _output_size(input, 1, size, scale_factors));
  if (input_dim == dim2d && mode == "area")
    return at::adaptive_avg_pool2d(
        input, _output_size(input, 2, size, scale_factors));
  if (input_dim == dim3d && mode == "area")
    return at::adaptive_avg_pool3d(
        input, _output_size(input, 3, size, scale_factors));
  if (input_dim == dim1d && mode == "linear")
    return at::upsample_linear1d(
        input,
        _output_size(input, 1, size, scale_factors),
        *align_corners,
        scale_factors_1);
  if (input_dim == dim1d && mode == "bilinear")
    throw std::runtime_error("Got 3D input, but bilinear mode needs 4D input");
  if (input_dim == dim1d && mode == "bicubic")
    throw std::runtime_error("Got 3D input, but bicubic mode needs 4D input");
  if (input_dim == dim1d && mode == "trilinear")
    throw std::runtime_error("Got 3D input, but trilinear mode needs 5D input");
  if (input_dim == dim2d && mode == "linear")
    throw std::runtime_error("Got 4D input, but linear mode needs 3D input");
  if (input_dim == dim2d && mode == "bilinear")
    return at::upsample_bilinear2d(
        input,
        _output_size(input, 2, size, scale_factors),
        *align_corners,
        scale_factors_1,
        scale_factors_2);
  if (input_dim == dim2d && mode == "bicubic")
    return at::upsample_bicubic2d(
        input,
        _output_size(input, 2, size, scale_factors),
        *align_corners,
        scale_factors_1,
        scale_factors_2);
  if (input_dim == dim2d && mode == "trilinear")
    throw std::runtime_error("Got 4D input, but trilinear mode needs 5D input");
  if (input_dim == dim3d && mode == "linear")
    throw std::runtime_error("Got 5D input, but linear mode needs 3D input");
  if (input_dim == dim3d && mode == "bilinear")
    throw std::runtime_error("Got 5D input, but bilinear mode needs 4D input");
  if (input_dim == dim3d && mode == "bicubic")
    throw std::runtime_error("Got 5D input, but bicubic mode needs 4D input");
  if (input_dim == dim3d && mode == "trilinear")
    return at::upsample_trilinear3d(
        input,
        _output_size(input, 3, size, scale_factors),
        *align_corners,
        scale_factors_1,
        scale_factors_2,
        scale_factors_3);

  AT_ERROR(
      "Input Error: Only 3D, 4D and 5D input Tensors supported",
      " (got ",
      input_dim,
      "D) for the modes: nearest | linear | bilinear | trilinear",
      " (got ",
      mode,
      ") ");
}

int interpolate_op(Stack& stack) {
  at::Tensor input;
  IValue size;
  IValue scale_factors;
  std::string mode;
  IValue align_corners;
  IValue recompute_scale_factor;
  pop(stack,
      input,
      size,
      scale_factors,
      mode,
      align_corners,
      recompute_scale_factor);
  at::Tensor res = interpolate(
      input,
      size,
      scale_factors,
      mode,
      align_corners.toOptional<bool>(),
      recompute_scale_factor.toOptional<bool>());
  push(stack, std::move(res));
  return 0;
}

// interpolate takes in float & float[] for scale factor
// upsample takes in int & int[], so convert the ints to floats before
// passing on to the interpolate op
IValue convert_scale_factor_to_double(const IValue& int_ivalue) {
  IValue scale_factor_double;
  if (int_ivalue.isInt()) {
    scale_factor_double = static_cast<double>(int_ivalue.toInt());
  } else if (int_ivalue.isIntList()) {
    auto int_list = int_ivalue.toIntVector();
    std::vector<double> double_vec(int_list.begin(), int_list.end());
    scale_factor_double = double_vec;
  } else if (int_ivalue.isNone()) {
    return IValue();
  } else {
    std::stringstream ss;
    ss << "Expecting optional int or int list arg for scale factor, got"
       << int_ivalue;
    throw std::runtime_error(ss.str());
  }
  return scale_factor_double;
}

int upsample_nearest_op(Stack& stack) {
  at::Tensor input;
  IValue size;
  IValue scale_factor_int;
  pop(stack, input, size, scale_factor_int);
  IValue scale_factor_double = convert_scale_factor_to_double(scale_factor_int);
  at::Tensor res = interpolate(
      input, size, scale_factor_double, "nearest", c10::nullopt, c10::nullopt);
  push(stack, std::move(res));
  return 0;
}

int upsample_op(Stack& stack) {
  at::Tensor input;
  IValue size;
  IValue scale_factor_int;
  std::string mode;
  IValue align_corners;
  pop(stack, input, size, scale_factor_int, mode, align_corners);
  IValue scale_factor_double = convert_scale_factor_to_double(scale_factor_int);
  at::Tensor res = interpolate(
      input,
      size,
      scale_factor_double,
      mode,
      align_corners.toOptional<bool>(),
      c10::nullopt);
  push(stack, std::move(res));
  return 0;
}

int upsample_bilinear_op(Stack& stack) {
  at::Tensor input;
  IValue size;
  IValue scale_factor_int;
  pop(stack, input, size, scale_factor_int);
  IValue scale_factor_double = convert_scale_factor_to_double(scale_factor_int);
  at::Tensor res = interpolate(
      input, size, scale_factor_double, "bilinear", true, c10::nullopt);
  push(stack, std::move(res));
  return 0;
}

// These ops are no longer generated, but remain here for BC
RegisterOperators reg3({
    Operator(
        "aten::__interpolate.scale_list(Tensor input, int? size = None, float[]? scale_factor = None, str mode = 'nearest', bool? align_corners = None, bool? recompute_scale_factor = None) -> Tensor",
        interpolate_op,
        aliasAnalysisFromSchema()),
    Operator(
        "aten::__interpolate.size_list_scale_list(Tensor input, int[]? size = None, float[]? scale_factor = None, str mode = 'nearest', bool? align_corners = None, bool? recompute_scale_factor = None) -> Tensor",
        interpolate_op,
        aliasAnalysisFromSchema()),
    Operator(
        "aten::__interpolate(Tensor input, int? size = None, float? scale_factor = None, str mode = 'nearest', bool? align_corners = None, bool? recompute_scale_factor = None) -> Tensor",
        interpolate_op,
        aliasAnalysisFromSchema()),
    Operator(
        "aten::__interpolate.size_list(Tensor input, int[]? size = None, float? scale_factor = None, str mode = 'nearest', bool? align_corners = None, bool? recompute_scale_factor = None) -> Tensor",
        interpolate_op,
        aliasAnalysisFromSchema()),

    Operator(
        "aten::__upsample_nearest(Tensor input, int? size = None, int? scale_factor = None) -> Tensor",
        upsample_nearest_op,
        aliasAnalysisFromSchema()),
    Operator(
        "aten::__upsample_nearest.size_list(Tensor input, int[]? size = None, int? scale_factor = None) -> Tensor",
        upsample_nearest_op,
        aliasAnalysisFromSchema()),

    Operator(
        "aten::__upsample(Tensor input, int? size = None, int? scale_factor = None, str mode = 'nearest', bool? align_corners = None) -> Tensor",
        upsample_op,
        aliasAnalysisFromSchema()),
    Operator(
        "aten::__upsample.size_list(Tensor input, int[]? size = None, int? scale_factor = None, str mode = 'nearest', bool? align_corners = None) -> Tensor",
        upsample_op,
        aliasAnalysisFromSchema()),

    Operator(
        "aten::__upsample_bilinear(Tensor input, int? size = None, int? scale_factor = None) -> Tensor",
        upsample_bilinear_op,
        aliasAnalysisFromSchema()),
    Operator(
        "aten::__upsample_bilinear.size_list(Tensor input, int[]? size = None, int? scale_factor = None) -> Tensor",
        upsample_bilinear_op,
        aliasAnalysisFromSchema()),
    Operator(
        "aten::__upsample_bilinear(Tensor input, int? size = None, int[]? scale_factor = None) -> Tensor",
        upsample_bilinear_op,
        aliasAnalysisFromSchema()),
    Operator(
        "aten::__upsample_bilinear.size_list(Tensor input, int[]? size = None, int[]? scale_factor = None) -> Tensor",
        upsample_bilinear_op,
        aliasAnalysisFromSchema()),

});

at::Tensor leaky_relu(const at::Tensor& tensor, double scalar) {
  return at::leaky_relu(tensor, scalar);
}
at::Tensor cat(const c10::List<at::Tensor>& tensors) {
  return at::cat(tensors.vec());
}

std::string get_first(const c10::List<c10::List<std::string>>& strings) {
  return strings.get(0).get(0);
}

static auto reg4 =
    torch::RegisterOperators()
        .op("_test::leaky_relu(Tensor self, float v=0.01) -> Tensor",
            &leaky_relu)
        .op("_test::cat(Tensor[] inputs) -> Tensor", &cat)
        .op("_test::get_first", &get_first);
} // namespace
} // namespace jit
} // namespace torch<|MERGE_RESOLUTION|>--- conflicted
+++ resolved
@@ -2253,148 +2253,17 @@
           return 0;
         },
         aliasAnalysisFromSchema()),
-<<<<<<< HEAD
-// Mutable ops for lists containing mutable types.
-#define CREATE_MUTABLE_LIST_OPS(decl_type, value_type)                      \
-  Operator(                                                                 \
-      "aten::select." decl_type "(" decl_type                               \
-      "[](a) list, int idx) -> " decl_type "(*)",                           \
-      listSelect<value_type>,                                               \
-      aliasAnalysisFromSchema()),                                           \
-      Operator(                                                             \
-          "aten::__getitem__." decl_type "(" decl_type                      \
-          "[](a) list, int idx) -> " decl_type "(*)",                       \
-          listSelect<value_type>,                                           \
-          aliasAnalysisFromSchema()),                                       \
-      Operator(                                                             \
-          "aten::append." decl_type "(" decl_type "[](a!) self, " decl_type \
-          "(c -> *) el) -> " decl_type "[](a!)",                            \
-          listAppend<value_type>,                                           \
-          aliasAnalysisFromSchema()),                                       \
-      Operator(                                                             \
-          "aten::reverse." decl_type "(" decl_type "[](a!) self) -> ()",    \
-          listReverse<value_type>,                                          \
-          aliasAnalysisFromSchema()),                                       \
-      Operator(                                                             \
-          "aten::extend." decl_type "(" decl_type "[](a!) self, " decl_type \
-          " [] other) -> ()",                                               \
-          listExtend<value_type>,                                           \
-          aliasAnalysisFromSchema()),                                       \
-      Operator(                                                             \
-          "aten::copy." decl_type "(" decl_type                             \
-          "[](a) self)"                                                     \
-          " -> " decl_type "[]",                                            \
-          listCopy<value_type>,                                             \
-          aliasAnalysisFromSchema()),                                       \
-      Operator(                                                             \
-          "aten::_set_item." decl_type "(" decl_type                        \
-          "[](a!) l, int idx, " decl_type "(b -> *) el) -> " decl_type      \
-          "[](a!)",                                                         \
-          listSetItem<value_type>,                                          \
-          aliasAnalysisFromSchema()),                                       \
-      Operator(                                                             \
-          "aten::clear." decl_type "(" decl_type "[](a!) self) -> ()",      \
-          listClear<value_type>,                                            \
-          aliasAnalysisFromSchema()),                                       \
-      Operator(                                                             \
-          "aten::Delete." decl_type "(" decl_type                           \
-          "[](a!) self, int idx) -> ()",                                    \
-          listDelete<value_type>,                                           \
-          aliasAnalysisFromSchema()),                                       \
-      Operator(                                                             \
-          "aten::insert." decl_type "(" decl_type                           \
-          "[](a!) self, int idx,                                                    \
-          " decl_type "(b -> *) el) -> ()",                                 \
-          listInsert<value_type>,                                           \
-          aliasAnalysisFromSchema()),                                       \
-      Operator(                                                             \
-          "aten::pop." decl_type "(" decl_type                              \
-          "[](a!) self, int idx=-1)                                                 \
-        -> " decl_type "(*)",                                               \
-          listPop<value_type>,                                              \
-          aliasAnalysisFromSchema())
-
-    CREATE_MUTABLE_LIST_OPS("Tensor", at::Tensor),
-
-    Operator(
-        "aten::remove(Tensor[](a!) self, Tensor el) -> ()",
-        listRemove<at::Tensor>,
-        aliasAnalysisFromSchema()),
-    Operator(
-        "aten::index(Tensor[] self, Tensor el) -> int",
-        listIndex<at::Tensor>,
-        aliasAnalysisFromSchema()),
-    Operator(
-        "aten::count(Tensor[] self, Tensor el) -> int",
-        listCount<at::Tensor>,
-        aliasAnalysisFromSchema()),
-
-// Mutable ops for lists containing immutable types.
-#define CREATE_IMMUTABLE_LIST_OPS(decl_type, value_type) \
-  Operator(                                                       \
-      "prim::min." decl_type "(" decl_type "[] l, " decl_type     \
-      "[] r) -> " decl_type "[]",                                 \
-      minList<value_type>,                                        \
-      aliasAnalysisFromSchema()),                                 \
-      Operator(                                                   \
-          "prim::max." decl_type "(" decl_type "[] l, " decl_type \
-          "[] r) -> " decl_type "[]",                             \
-          maxList<value_type>,                                    \
-          aliasAnalysisFromSchema()),                             \
-      Operator(                                                   \
-          "prim::min(" decl_type "[] self) -> " decl_type,        \
-          listMin<value_type>,                                    \
-          aliasAnalysisFromSchema()),                             \
-      Operator(                                                   \
-          "prim::max(" decl_type "[] self) -> " decl_type,        \
-          listMax<value_type>,                                    \
-          aliasAnalysisFromSchema()),                             \
-    Operator(                                                     \
-          "aten::count(" decl_type                                \
-          "[] self,                                                \
-          " decl_type " el) -> int",                              \
-          listCount<value_type>,                                  \
-          aliasAnalysisFromSchema())
-
-    CREATE_IMMUTABLE_LIST_OPS("int", int64_t),
-    CREATE_IMMUTABLE_LIST_OPS("float", double),
-    CREATE_IMMUTABLE_LIST_OPS("bool", bool),
-
-    // NOTE: this must be after the other list specializations so that operator
-    // resolution doesn't pick this up first
-    CREATE_MUTABLE_LIST_OPS("t", IValue),
-
-    // TODO: remove once tests that rely on
-    // https://github.com/pytorch/pytorch/issues/24856
-    // behavior have been fixed
-    Operator(
-        "aten::append(str[](a!) self, str? el) -> str[](a!)",
-        listAppend<std::string>,
-        aliasAnalysisFromSchema()),
-
-#undef CREATE_IMMUTABLE_LIST_OPS
-#undef CREATE_MUTABLE_LIST_OPS
-=======
->>>>>>> 5710374e
 
 // these ops are generic over the list element type.
 #define CREATE_GENERIC_LIST_OPS(decl_type, value_type)                              \
   Operator(                                                                         \
-<<<<<<< HEAD
-      "aten::len." decl_type "(" decl_type "[] a) -> int",                          \
-      listLen<c_type::value_type>,                                                  \
-      aliasAnalysisFromSchema()),                                                   \
-      Operator(                                                                     \
-          "aten::add." decl_type "(" decl_type "[] a, " decl_type                   \
-          "[] b) -> " decl_type "[]",                                               \
-          listAdd<c_type::value_type>,                                              \
-=======
-      "aten::select(" decl_type "[](a) list, int idx) -> " decl_type "(*)",         \
+      "aten::select." decl_type "(" decl_type                                       \
+      "[](a) list, int idx) -> " decl_type "(*)",                                   \
       listSelect<value_type>,                                                       \
       aliasAnalysisFromSchema()),                                                   \
       Operator(                                                                     \
-          "aten::__getitem__(" decl_type "[](a) list, int idx) -> " decl_type       \
-          "(*)",                                                                    \
+          "aten::__getitem__." decl_type "(" decl_type                              \
+          "[](a) list, int idx) -> " decl_type "(*)",                               \
           listSelect<value_type>,                                                   \
           aliasAnalysisFromSchema()),                                               \
       Operator(                                                                     \
@@ -2403,54 +2272,55 @@
           listAppend<value_type>,                                                   \
           aliasAnalysisFromSchema()),                                               \
       Operator(                                                                     \
-          "aten::reverse(" decl_type "[](a!) self) -> ()",                          \
+          "aten::reverse." decl_type "(" decl_type "[](a!) self) -> ()",            \
           listReverse<value_type>,                                                  \
           aliasAnalysisFromSchema()),                                               \
       Operator(                                                                     \
-          "aten::extend(" decl_type "[](a!) self, " decl_type                       \
+          "aten::extend." decl_type "(" decl_type "[](a!) self, " decl_type         \
           " [] other) -> ()",                                                       \
           listExtend<value_type>,                                                   \
           aliasAnalysisFromSchema()),                                               \
       Operator(                                                                     \
-          "aten::copy(" decl_type                                                   \
+          "aten::copy." decl_type "(" decl_type                                     \
           "[](a) self)"                                                             \
           " -> " decl_type "[]",                                                    \
           listCopy<value_type>,                                                     \
           aliasAnalysisFromSchema()),                                               \
       Operator(                                                                     \
-          "aten::_set_item(" decl_type "[](a!) l, int idx, " decl_type              \
-          "(b -> *) el) -> " decl_type "[](a!)",                                    \
+          "aten::_set_item." decl_type "(" decl_type                                \
+          "[](a!) l, int idx, " decl_type "(b -> *) el) -> " decl_type              \
+          "[](a!)",                                                                 \
           listSetItem<value_type>,                                                  \
           aliasAnalysisFromSchema()),                                               \
       Operator(                                                                     \
-          "aten::clear( " decl_type "[](a!) self) -> ()",                           \
+          "aten::clear." decl_type "( " decl_type "[](a!) self) -> ()",             \
           listClear<value_type>,                                                    \
           aliasAnalysisFromSchema()),                                               \
       Operator(                                                                     \
-          "aten::Delete( " decl_type "[](a!) self, int idx) -> ()",                 \
+          "aten::Delete." decl_type "( " decl_type                                  \
+          "[](a!) self, int idx) -> ()",                                            \
           listDelete<value_type>,                                                   \
           aliasAnalysisFromSchema()),                                               \
       Operator(                                                                     \
-          "aten::insert( " decl_type                                                \
+          "aten::insert." decl_type "( " decl_type                                  \
           "[](a!) self, int idx,                                                    \
           " decl_type "(b -> *) el) -> ()",                                         \
           listInsert<value_type>,                                                   \
           aliasAnalysisFromSchema()),                                               \
       Operator(                                                                     \
-          "aten::pop(" decl_type                                                    \
+          "aten::pop." decl_type "(" decl_type                                      \
           "[](a!) self, int idx=-1)                                                 \
         -> " decl_type "(*)",                                                       \
           listPop<value_type>,                                                      \
           aliasAnalysisFromSchema()),                                               \
       Operator(                                                                     \
-          "aten::len(" decl_type "[] a) -> int",                                    \
+          "aten::len." decl_type "(" decl_type "[] a) -> int",                      \
           listLen<value_type>,                                                      \
           aliasAnalysisFromSchema()),                                               \
       Operator(                                                                     \
-          "aten::add(" decl_type "[] a, " decl_type "[] b) -> " decl_type           \
-          "[]",                                                                     \
+          "aten::add." decl_type "(" decl_type "[] a, " decl_type                   \
+          "[] b) -> " decl_type "[]",                                               \
           listAdd<value_type>,                                                      \
->>>>>>> 5710374e
           aliasAnalysisFromSchema()),                                               \
       Operator(                                                                     \
           "aten::add_." decl_type "(" decl_type "[](a!) self, " decl_type           \
@@ -2464,41 +2334,21 @@
           listSlice<value_type>,                                                    \
           aliasAnalysisFromSchema()),                                               \
       Operator(                                                                     \
-<<<<<<< HEAD
           "aten::list." decl_type "(" decl_type "[] l) -> " decl_type "[]",         \
-          listList<c_type::value_type>,                                             \
+          listList<value_type>,                                                     \
           aliasAnalysisFromSchema()),                                               \
       Operator(                                                                     \
-          "aten::mul.left_" decl_type "(" decl_type                                 \
+          "aten::mul.left." decl_type "(" decl_type                                 \
           "[] l, int n) -> " decl_type "[]",                                        \
-          listMulIntLeft<c_type::value_type>,                                       \
+          listMulIntLeft<value_type>,                                               \
           aliasAnalysisFromSchema()),                                               \
       Operator(                                                                     \
-          "aten::mul.right_" decl_type "(int n, " decl_type                         \
-          "[] l) -> " decl_type "[]",                                               \
-          listMulIntRight<c_type::value_type>,                                      \
+          "aten::mul.right.(int n, " decl_type "[] l) -> " decl_type "[]",          \
+          listMulIntRight<value_type>,                                              \
           aliasAnalysisFromSchema()),                                               \
       Operator(                                                                     \
           "aten::mul_." decl_type "(" decl_type                                     \
           "[](a!) l, int n) -> " decl_type "[](a!)",                                \
-          listMulIntLeftInPlace<c_type::value_type>,                                \
-          aliasAnalysisFromSchema())
-
-    CREATE_LIST_OPS("t", c10::List<IValue>),
-=======
-          "aten::list(" decl_type "[] l) -> " decl_type "[]",                       \
-          listList<value_type>,                                                     \
-          aliasAnalysisFromSchema()),                                               \
-      Operator(                                                                     \
-          "aten::mul(" decl_type "[] l, int n) -> " decl_type "[]",                 \
-          listMulIntLeft<value_type>,                                               \
-          aliasAnalysisFromSchema()),                                               \
-      Operator(                                                                     \
-          "aten::mul(int n, " decl_type "[] l) -> " decl_type "[]",                 \
-          listMulIntRight<value_type>,                                              \
-          aliasAnalysisFromSchema()),                                               \
-      Operator(                                                                     \
-          "aten::mul_(" decl_type "[](a!) l, int n) -> " decl_type "[](a!)",        \
           listMulIntLeftInPlace<value_type>,                                        \
           aliasAnalysisFromSchema())
 
@@ -2507,19 +2357,19 @@
 // these ops have a specialized implementation for the list element type
 #define CREATE_SPECIALIZED_LIST_OPS(decl_type, value_type) \
   Operator(                                                \
-      "aten::remove(" decl_type                            \
+      "aten::remove." decl_type "(" decl_type              \
       "[](a!) self,                                                           \
         " decl_type " el) -> ()",                          \
       listRemove<value_type>,                              \
       aliasAnalysisFromSchema()),                          \
       Operator(                                            \
-          "aten::index(" decl_type                         \
+          "aten::index." decl_type "(" decl_type           \
           "[] self,                                                               \
         " decl_type " el) -> int",                         \
           listIndex<value_type>,                           \
           aliasAnalysisFromSchema()),                      \
       Operator(                                            \
-          "aten::count(" decl_type                         \
+          "aten::count." decl_type "(" decl_type           \
           "[] self,                                                               \
         " decl_type " el) -> int",                         \
           listCount<value_type>,                           \
@@ -2531,23 +2381,24 @@
                 CREATE_SPECIALIZED_LIST_OPS("Tensor", at::Tensor)
 
 // these ops are not defined for Tensor
-#define CREATE_COMPARATOR_LIST_OPS_SPECIALIZED(decl_type, value_type)       \
-  Operator(                                                                 \
-      "prim::min(" decl_type "[] l, " decl_type "[] r) -> " decl_type "[]", \
-      minList<value_type>,                                                  \
-      aliasAnalysisFromSchema()),                                           \
-      Operator(                                                             \
-          "prim::max(" decl_type "[] l, " decl_type "[] r) -> " decl_type   \
-          "[]",                                                             \
-          maxList<value_type>,                                              \
-          aliasAnalysisFromSchema()),                                       \
-      Operator(                                                             \
-          "prim::min(" decl_type "[] self) -> " decl_type,                  \
-          listMin<value_type>,                                              \
-          aliasAnalysisFromSchema()),                                       \
-      Operator(                                                             \
-          "prim::max(" decl_type "[] self) -> " decl_type,                  \
-          listMax<value_type>,                                              \
+#define CREATE_COMPARATOR_LIST_OPS_SPECIALIZED(decl_type, value_type)         \
+  Operator(                                                                   \
+      "prim::min." decl_type "(" decl_type "[] l, " decl_type                 \
+      "[] r) -> " decl_type "[]",                                             \
+      minList<value_type>,                                                    \
+      aliasAnalysisFromSchema()),                                             \
+      Operator(                                                               \
+          "prim::max." decl_type "(" decl_type "[] l, " decl_type             \
+          "[] r) -> " decl_type "[]",                                         \
+          maxList<value_type>,                                                \
+          aliasAnalysisFromSchema()),                                         \
+      Operator(                                                               \
+          "prim::min.self." decl_type "(" decl_type "[] self) -> " decl_type, \
+          listMin<value_type>,                                                \
+          aliasAnalysisFromSchema()),                                         \
+      Operator(                                                               \
+          "prim::max.self." decl_type "(" decl_type "[] self) -> " decl_type, \
+          listMax<value_type>,                                                \
           aliasAnalysisFromSchema()),
                     CREATE_COMPARATOR_LIST_OPS_SPECIALIZED("int", int64_t)
                         CREATE_COMPARATOR_LIST_OPS_SPECIALIZED("float", double)
@@ -2564,7 +2415,6 @@
 #undef CREATE_GENERIC_LIST_OPS
 #undef CREATE_COMPARATOR_LIST_OPS_SPECIALIZED
 #undef CREATE_SPECIALIZED_LIST_OPS
->>>>>>> 5710374e
 
     // `listContains<T>` is not implemented for non-primitive types
     // TODO: Add List[bool] once .to<c10::List<bool>> doesn't throw an error
@@ -3357,23 +3207,13 @@
       }
     }
 
-<<<<<<< HEAD
     if (warn_recompute_scale_factor) {
-      AT_WARN(
+      TORCH_WARN(
           "The default behavior for interpolate/upsample with float scale_factor will change "
           "in 1.5.0 to align with other frameworks/libraries, and use scale_factor directly, "
           "instead of relying on the computed output size. "
           "If you wish to keep the old behavior, please set recompute_scale_factor=True. "
           "See the documentation of nn.Upsample for details.");
-=======
-    if(warn_recompute_scale_factor) {
-      TORCH_WARN(
-        "The default behavior for interpolate/upsample with float scale_factor will change "
-        "in 1.5.0 to align with other frameworks/libraries, and use scale_factor directly, "
-        "instead of relying on the computed output size. "
-        "If you wish to keep the old behavior, please set recompute_scale_factor=True. "
-        "See the documentation of nn.Upsample for details.");
->>>>>>> 5710374e
     }
   }
 
