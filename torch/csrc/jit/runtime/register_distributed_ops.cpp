--- conflicted
+++ resolved
@@ -166,9 +166,6 @@
                  const string& keyStr = keyIValue.toStringRef();
                  names.emplace_back(keyStr);
                }
-<<<<<<< HEAD
-               throw std::runtime_error(functionSchema.findErrorInKwargs(names));
-=======
                throw std::runtime_error(
                    functionSchema.findErrorInKwargs(names));
              }
@@ -183,7 +180,6 @@
                dstWorkerNameStr = dist_rpc::RpcAgent::getCurrentRpcAgent()
                                       ->getWorkerInfo(dstWorkerIValue.toInt())
                                       .name_;
->>>>>>> fa5bc9fa
              }
 
              // Send RPC request.
