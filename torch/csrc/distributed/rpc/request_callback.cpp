#include <torch/csrc/distributed/rpc/request_callback.h>

#include <torch/csrc/distributed/autograd/context/container.h>
#include <torch/csrc/distributed/autograd/utils.h>

namespace torch {
namespace distributed {
namespace rpc {

using namespace torch::distributed::autograd;

std::shared_ptr<FutureMessage> RequestCallback::operator()(
    Message& request) const {
<<<<<<< HEAD
  // For a recv thread, current context id should be invalid outside
  // processMessage().
  ClearAutogradContextGuard guard;
  try {
    return processMessage(request);
  } catch (std::exception& e) {
    LOG(ERROR) << "Received error while processing request type "
               << request.type() << ": " << e.what();
    // Adding node information to the error here since all processed RPC
    // requests should be going through this function.
    std::string errorMsg = c10::str(
        "Error on Node ",
        DistAutogradContainer::getInstance().getWorkerId(),
        ": ",
        e.what());
    return std::make_shared<FutureMessage>(
        createExceptionResponse(errorMsg, request.id()));
  }
=======
  // NB: cannot clear autograd context id here because the processMessage method
  // might pause waiting for all RRefs in the arguments to be confirmed by their
  // owners and resumne processing in a different thread. Hence, the
  // thread_local context id needs to be set and cleared in the thread that
  // indeed carries out the processing logic.
  return processMessage(request);
>>>>>>> 02735deb
}

} // namespace rpc
} // namespace distributed
} // namespace torch<|MERGE_RESOLUTION|>--- conflicted
+++ resolved
@@ -11,33 +11,12 @@
 
 std::shared_ptr<FutureMessage> RequestCallback::operator()(
     Message& request) const {
-<<<<<<< HEAD
-  // For a recv thread, current context id should be invalid outside
-  // processMessage().
-  ClearAutogradContextGuard guard;
-  try {
-    return processMessage(request);
-  } catch (std::exception& e) {
-    LOG(ERROR) << "Received error while processing request type "
-               << request.type() << ": " << e.what();
-    // Adding node information to the error here since all processed RPC
-    // requests should be going through this function.
-    std::string errorMsg = c10::str(
-        "Error on Node ",
-        DistAutogradContainer::getInstance().getWorkerId(),
-        ": ",
-        e.what());
-    return std::make_shared<FutureMessage>(
-        createExceptionResponse(errorMsg, request.id()));
-  }
-=======
   // NB: cannot clear autograd context id here because the processMessage method
   // might pause waiting for all RRefs in the arguments to be confirmed by their
   // owners and resumne processing in a different thread. Hence, the
   // thread_local context id needs to be set and cleared in the thread that
   // indeed carries out the processing logic.
   return processMessage(request);
->>>>>>> 02735deb
 }
 
 } // namespace rpc
