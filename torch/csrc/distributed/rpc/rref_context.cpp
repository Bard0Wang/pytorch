#include <torch/csrc/distributed/rpc/rref_context.h>
#include <torch/csrc/distributed/rpc/rref_proto.h>

#include <sstream>

namespace torch {
namespace distributed {
namespace rpc {

thread_local std::vector<std::shared_ptr<RRefContext::PendingUserState>>
    RRefContext::userTable_;
thread_local bool RRefContext::recording = false;

namespace callback {
void confirmPendingUser(
    const rpc::Message& message,
    const c10::optional<utils::FutureError>& futErr) {
  RRefContext::handleException(futErr);
  auto rr = RemoteRet::fromMessage(message);
  auto& ctx = RRefContext::getInstance();
  ctx.delPendingUser(rr->forkId());
}

c10::intrusive_ptr<RRef> finishCreatingOwnerRRef(
    const Message& message,
    const c10::optional<utils::FutureError>& futErr) {
  RRefContext::handleException(futErr);
  auto rr = RemoteRet::fromMessage(message);
  TORCH_INTERNAL_ASSERT(
      rr->rrefId() == rr->forkId(),
      "Expecting an OwnerRRef as RemoteRet but got a fork.");
  auto& ctx = RRefContext::getInstance();
  auto deletedRRef = ctx.delForkOfOwner(rr->rrefId(), rr->rrefId());
  return deletedRRef;
}

} // namespace callback

// Keys for RRef-related debug information.
const std::string kNumOwnerRRefs = "num_owner_rrefs";
const std::string kNumPendingUsers = "num_pending_users";

RRefContext& RRefContext::getInstance() {
  // Leaky singleton to avoid module destructor races.
  static RRefContext* context = new RRefContext(RpcAgent::getCurrentRpcAgent());
  return *context;
}

std::vector<c10::intrusive_ptr<RRef>> RRefContext::destroyInstance(
    bool ignoreRRefLeak) {
  auto& ctx = RRefContext::getInstance();
  {
    std::lock_guard<std::mutex> lock(ctx.destroyedMutex_);
    ctx.destroyed_ = true;
  }
  ctx.checkRRefLeaks(ignoreRRefLeak);
  std::vector<c10::intrusive_ptr<RRef>> deletedRRefs;
  for (auto& entry : ctx.owners_) {
    auto rref = entry.second;
    if (rref->isPyObj()) {
      deletedRRefs.emplace_back(std::move(rref));
    }
  }
  ctx.owners_.clear();
  return deletedRRefs;
}

void RRefContext::handleException(
    const c10::optional<utils::FutureError>& futErr) {
  if (futErr) {
    // TODO: allow users to register an error handler and call it here.
    VLOG(1) << "Got exception: " << (*futErr).what();
    throw std::runtime_error((*futErr).what());
  }
}

RRefContext::RRefContext(std::shared_ptr<RpcAgent> agent)
    : agent_(std::move(agent)), destroyed_(false) {}

RRefContext::~RRefContext() {
  if (!owners_.empty()) {
    VLOG(1) << "Destructing RRefContext with non-empty OwnerRRef set. "
            << "This would likely cause Python deref error. "
            << "Make sure destroyInstance() is invoked before destruction.";
  }
}

std::unordered_map<std::string, std::string> RRefContext::getDebugInfo() {
  std::unordered_map<std::string, std::string> info;
  std::unique_lock<std::mutex> lock(mutex_);
  auto ownerSize = owners_.size();
  auto numPendingUsers = pendingUsers_.size();
  lock.unlock();
  info[kNumOwnerRRefs] = c10::to_string(ownerSize);
  info[kNumPendingUsers] = c10::to_string(numPendingUsers);
  return info;
}

void RRefContext::checkRRefLeaks(bool ignoreRRefLeak) {
  if (!forks_.empty()) {
    std::stringstream ss;
    for (auto& entry : forks_) {
      const RRefId& rrefId = entry.first;
      for (const auto& forkId : entry.second) {
        ss << "Leaking RRef " << rrefId << " with fork Id " << forkId
           << std::endl;
      }
    }

    LOG(WARNING)
        << "Detected RRef Leaks during shutdown. This usually "
        << "occurs when the application code still holds references to RRef "
        << "instances when calling shutdown(). If the program has "
        << "completed correctly and the process is exiting, it is OK to "
        << "ignore these leaks. However, if you program will keep running "
        << "after this, these leaks could result in memory leaks on RRef "
        << "owners. Please make sure all RRefs are out of scope and Python "
        << "GC has deleted them before calling shutdown(): \n"
        << ss.str();
    if (!ignoreRRefLeak) {
      TORCH_CHECK(false, ss.str());
    }
  }
}

c10::intrusive_ptr<UserRRef> RRefContext::createUserRRef(
    worker_id_t ownerId,
    const TypePtr& type) {
  TORCH_CHECK(ownerId != getWorkerId(), "Cannot create UserRRef on owner.");
  // Explicitly creating rrefId before forkId to make sure the order is
  // deterministic, as the argument evaluation order is system and compiler
  // dependent.
  const auto rrefId = genGloballyUniqueId();
  const auto forkId = genGloballyUniqueId();
  return createUserRRef(ownerId, rrefId, forkId, type);
}

c10::intrusive_ptr<UserRRef> RRefContext::createUserRRef(
    worker_id_t ownerId,
    const RRefId& rrefId,
    const ForkId& forkId,
    const TypePtr& type) {
  TORCH_CHECK(ownerId != getWorkerId(), "RRef owner cannot create user RRef.");
  // RRefContext does not track user RRefs, it will be destructed when there
  // is no shared_ptrs pointing to it.
  //
  // NB: cannot use make_shared here as the constructor of UserRRef is private.
  // NB: This UserRRef has not been confirmed by the owner yet. This function's
  // call site is responsible for adding this UserRRef to pendingUsers_.
  // Currently, there are two call sites.
  // (1) The creator user in python_functions.cpp
  // (2) The callee user in RRefContext::notifyOwnerAndParentOfFork.
  //
  // The reason for not adding the pending user here is to put addPendingUser()
  // close to where the RPC occurs, and it is more clear to pair it with
  // deletePendingUser() in the response callback at the call site.
  return c10::make_intrusive<UserRRef>(ownerId, rrefId, forkId, type);
}

void RRefContext::delUser(
    const worker_id_t owner,
    const RRefId& rrefId,
    const ForkId& forkId) {
  {
    std::lock_guard<std::mutex> lock(destroyedMutex_);
    if (!destroyed_) {
      auto fm = agent_->send(
          agent_->getWorkerInfo(owner),
          RRefUserDelete(rrefId, forkId).toMessage());

      fm->addCallback([](const Message& /* unused */,
                         const c10::optional<utils::FutureError>& futErr) {
        handleException(futErr);
      });
    }
  }

  std::lock_guard<std::mutex> lock(mutex_);
  confirmedUsers_.erase(forkId);
}

void RRefContext::delAllUsers(std::chrono::milliseconds timeoutMillis) {
  // First, wait for all pending UserRRefs to be confirmed,
  // one kind is pendingUsers_, which are shared from Owner,
  // the other kind pendingChildren_, which are shared from another User.
  std::unordered_map<ForkId, c10::weak_intrusive_ptr<RRef>, ForkId::Hash>
      tempConfirmedUsers;
  {
    std::unique_lock<std::mutex> lock(mutex_);
    bool noPending = deleteAllUsersCV_.wait_for(lock, timeoutMillis, [this]() {
      return pendingUsers_.size() == 0 && pendingChildren_.size() == 0;
    });
    if (!noPending) {
      LOG(ERROR)
          << "Timed out waiting for pending UserRRefs to be confirmed by owner and parent.";
    }
    tempConfirmedUsers.swap(confirmedUsers_);
  }

  // Start sending UserRRef delete messages, after all pendings are confirmed.
  // Note, there should be no new forkings in between, because it's assumed that
  // this utility is called during graceful shutdown, where no new user RPCs can
  // be initiaited anymore.
  for (const auto& user : tempConfirmedUsers) {
    c10::intrusive_ptr<RRef> rref_ptr = user.second.lock();
    if (!rref_ptr) {
      continue;
    }
    // tryDel() below will re-acquire lock, lock must be released here.
    rref_ptr->tryDel();
  }

  // Wait for Owners to process all delete UserRRef messages.
  {
    std::unique_lock<std::mutex> lock(mutex_);
    bool noOwner = deleteAllUsersCV_.wait_for(
        lock, timeoutMillis, [this]() { return owners_.size() == 0; });
    if (!noOwner) {
      LOG(ERROR) << "Timed out waiting for pending OwnerRRefs to be deleted.";
    }
  }
}

c10::intrusive_ptr<RRef> RRefContext::getOrCreateRRef(
    const RRefForkData& rrefForkData,
    const TypePtr& type) {
  auto& ownerId = rrefForkData.ownerId_;
  auto& rrefId = rrefForkData.rrefId_;
  auto& forkId = rrefForkData.forkId_;
  if (ownerId == getWorkerId()) {
    // We have found the rref through the rrefId
    auto ownerRRef = getOwnerRRef(rrefId);
    // Now double check if the two types are matched
    //
    // Why we are special casing the check for tensor type here?
    // this is because tensor types might get specialized on tensors when
    // we pass inputs to the function, i.e. TensorType can filled with
    // specific shape info, requires_grad info, etc. so the OwerRRef we
    // found might already have those infos, but the `type` we passed in
    // here is a plain TensorType, they are not equal relationship:
    // specialized TensorType <: plain TensorType
    //
    // In RPC we don't care the difference as we ser/de with just the
    // plain TensorType. This is not a issue for UserRRef creation either,
    // since Tensor can only get specialized with a previous run of local
    // JIT function, and we shouldn't preserve the specialized SubTensorType
    // information on other workers because it's only information only.
    if (type == TensorType::get()) {
      TORCH_INTERNAL_ASSERT(ownerRRef->type()->isSubtypeOf(TensorType::get()));
    } else {
      TORCH_INTERNAL_ASSERT(ownerRRef->type() == type);
    }
    return ownerRRef;
  } else {
    return createUserRRef(ownerId, rrefId, forkId, type);
  }
}

c10::intrusive_ptr<OwnerRRef> RRefContext::getOrCreateOwnerRRef(
    const RRefId& rrefId,
    const TypePtr& type) {
  std::lock_guard<std::mutex> lock(mutex_);
  const auto iter = owners_.find(rrefId);
  if (iter == owners_.end()) {
    // Scenario (1) the first time this owner knows about this RRef
    //
    // NB: cannot use make_shared here as the constructor of OwnerRRef is
    // private.
    auto rref = c10::make_intrusive<OwnerRRef>(getWorkerId(), rrefId, type);
    owners_[rref->rrefId()] = rref;
    ownerCV_.notify_all();
    return rref;
  } else {
    // Scenario (2) retrieving an existing RRef
    auto ownerRRef =
        c10::static_intrusive_pointer_cast<OwnerRRef>(iter->second);
    TORCH_INTERNAL_ASSERT(ownerRRef->type() == type);
    return ownerRRef;
  }
}

c10::intrusive_ptr<OwnerRRef> RRefContext::createOwnerRRef(
    const TypePtr& type) {
  // Don't add this OnwerRRef to the owners_ map yet, otherwise
  // it will never be removed from there. Instead, only add it to the
  // map in prepareChildFork, in case this local RRef is being passed
  // to another worker.
  return c10::make_intrusive<OwnerRRef>(
      getWorkerId(), genGloballyUniqueId(), type);
}

c10::intrusive_ptr<OwnerRRef> RRefContext::getOwnerRRef(const RRefId& rrefId) {
  std::unique_lock<std::mutex> lock(mutex_);
  const auto iter = owners_.find(rrefId);
  if (iter == owners_.end()) {
    // Scenario (1) RRef is used before it is created
    ownerCV_.wait(lock, [&] { return owners_.find(rrefId) != owners_.end(); });
    return c10::static_intrusive_pointer_cast<OwnerRRef>(owners_[rrefId]);
  } else {
    // Scenario (2) retrieving an existing RRef
    return c10::static_intrusive_pointer_cast<OwnerRRef>(iter->second);
  }
}

RRefForkData RRefContext::prepareChildFork(
    const c10::intrusive_ptr<RRef>& rref) {
  auto rrefForkData = rref->fork();
  if (rref->isOwner()) {
    // Note [Early Fork Registration]
    // ~~~~~~~~~~~~~~~~~~~~~~~~~~~~~~
    // If the parent (caller) is the owner, directly register the fork, instead
    // of waiting for another RREF_FORK_REQUEST or RREF_CHILD_ACCEPT message. An
    // Alternative is adding the fork when the callee user ACKs. However, before
    // that, the owner still have to adds the OwnerRRef into some map to keep it
    // alive (e.g., in pendingChildren_). Hence, adding the fork here or in the
    // ACK does not making any difference but only add complexity.
    // TODO: When adding failure retries and timeout, this fork needs to be
    // deleted if the owner does not receive the ACK within the timeout.
    addForkOfOwner(rrefForkData.rrefId_, rrefForkData.forkId_);
    // ensure that this RRef is in the owners_ list to keep it alive.
    // this is needed for OwnerRRefs that were created locally.
    {
      std::lock_guard<std::mutex> lock(mutex_);
      owners_[rref->rrefId()] = rref;
    }
  } else {
    // Note [Useful Phantom Fork ID for User to Owner Call]
    // ~~~~~~~~~~~~~~~~~~~~~~~~~~~~~~
    // If the callee of dist.remote or dist.rpc is the owner of this RRef, the
    // callee will not create a fork using this rrefForkData.forkId_, because
    // the owner will only keep one `OwnerRRef` instance and will not create any
    // `UserRRef` instances. However, this rrefForkData.forkId_ is still
    // necessary, as the caller user needs to keep this `UserRRef` alive until
    // it gets the ACK from the callee owner. Otherwise, the delete message
    // could arrive at the owner before this dist.rpc or dist.remote call, which
    // could potentially trigger the `OwnerRRef` to be deleted before running
    // the user code.
    addPendingChild(rrefForkData.forkId_, rref);
  }
  return rrefForkData;
}

void RRefContext::notifyOwnerAndParentOfFork(
    const ForkId& forkId,
    worker_id_t parent,
    const c10::intrusive_ptr<RRef>& rref) {
  if (parent == rref->owner()) {
    if (parent == agent_->getWorkerInfo().id_) {
      // Owner sending RRef to self, remove the forkId as it was added during
      // pickling
      auto deletedRRef = delForkOfOwner(rref->rrefId(), forkId);
      if (deletedRRef) {
        TORCH_INTERNAL_ASSERT(
            deletedRRef->rrefId() == rref->rrefId(),
            "Deleting a fork of ",
            rref->rrefId(),
            " triggered deleting the OwnerRRef of ",
            deletedRRef->rrefId());
        // NB: not necessary to reset deletedRRef as rref is another shared_ptr
        // instance pointing to the same OwnerRRef.
      }
    } else {
      // If the parent is the owner, this fork has already been added into the
      // forks_ map when the owner sends the message to the callee user.
      // Hence, it is not necessary to send another RREF_CHILD_ACCEPT or
      // RREF_FORK_REQUEST back to the owner. See Note [Early Fork
      // Registration].
    }
    return;
  }

  if (rref->isOwner()) {
    // See Note [Useful Phantom Fork ID for User to Owner Call]
    // In this case, the owner is the caller, and it does not add the fork id
    // into forks_. Because, there will be no real `UserRRef` associated
    // with this fork ID.
    auto fm = agent_->send(
        agent_->getWorkerInfo(parent), RRefChildAccept(forkId).toMessage());
    fm->addCallback([](const Message& /* unused */,
                       const c10::optional<utils::FutureError>& futErr) {
      handleException(futErr);
    });
  } else {
    auto fm = agent_->send(
        agent_->getWorkerInfo(rref->owner()),
        RRefForkRequest(rref->rrefId(), forkId).toMessage());

    addPendingUser(forkId, rref);
    fm->addCallback([this, forkId, parent](
                        const Message& /* unused */,
                        const c10::optional<utils::FutureError>& futErr) {
      handleException(futErr);
      this->finishForkRequest(forkId, parent);
    });
  }
}

void RRefContext::addPendingChild(
    const ForkId& forkId,
    const c10::intrusive_ptr<RRef>& rref) {
  // see Note [Early Fork Registration]
  // If the parent is the owner, it should directly add the child UserRRef as a
  // fork.
  TORCH_INTERNAL_ASSERT(
      !rref->isOwner(), "OwnerRRef should not have a pending child.");
  std::lock_guard<std::mutex> lock(mutex_);
  TORCH_INTERNAL_ASSERT(
      pendingChildren_.find(forkId) == pendingChildren_.end(),
      "Inconsistent states: attempt to add the same child fork twice.");
  pendingChildren_[forkId] = rref;
}

void RRefContext::delPendingChild(const ForkId& forkId) {
  c10::intrusive_ptr<RRef> deletedUser;
  {
    std::lock_guard<std::mutex> lock(mutex_);
    auto iter = pendingChildren_.find(forkId);
    TORCH_INTERNAL_ASSERT(
        iter != pendingChildren_.end(),
        "Inconsistent states: attempt to delete a non-exist child fork.");

    // Since this UserRRef is removed from the map,
    // the refcount of this UserRRef could reach to 0,
    // so the "destructor", `release_resources()`, might be called,
    // in which the lock is acquired again.
    // So it must be destructed with the lock released.
    // Meet this constraint by creating a temporary pointer to increase the
    // refcount, extending its lifetime untill lock released.
    deletedUser = iter->second; // Increase refcount.
    pendingChildren_.erase(iter); // Decrease refcount.
  }
  deleteAllUsersCV_.notify_all();
  // The refcount of this UserRRef could reach to 0,
  // so the "destructor", release_resources(), might be called,
  // in which the lock is acquired again,
  // so must destruct it with the lock released.
  deletedUser.reset(); // Decrease refcount.
}

void RRefContext::addPendingUser(
    const ForkId& forkId,
    const c10::intrusive_ptr<RRef>& rref) {
  TORCH_INTERNAL_ASSERT(
      !rref->isOwner(), "Attempt to add an OwnerRRef as a pending User.");

  auto state = std::make_shared<PendingUserState>(rref);
  if (recording) {
    // adding and waiting for pending users are guaranteed to be called from the
    // same thread, but deleting pending users will be called from another
    // thread. As the delPendingUser will not be able to access the same
    // thread_local variable, we cannot address this problem by making
    // pendingUsers_ thread_local. Instead, pendingUsers_ and userTable_ share
    // the same PendingUserState shared_ptr.
    userTable_.push_back(state);
  }

  std::lock_guard<std::mutex> lock(mutex_);
  TORCH_INTERNAL_ASSERT(
      pendingUsers_.find(forkId) == pendingUsers_.end(),
      "Inconsistent states: attempt to add the same UserRRef twice.");

  pendingUsers_.emplace(
      std::piecewise_construct,
      std::forward_as_tuple(forkId),
      std::forward_as_tuple(state));
}

void RRefContext::delPendingUser(const ForkId& forkId) {
<<<<<<< HEAD
  c10::intrusive_ptr<RRef> deletedUser;
=======
  std::shared_ptr<PendingUserState> deletedState = nullptr;
>>>>>>> fa5bc9fa
  {
    std::lock_guard<std::mutex> lock(mutex_);
    auto iter = pendingUsers_.find(forkId);
    TORCH_INTERNAL_ASSERT(
        iter != pendingUsers_.end(),
        "Inconsistent states: attempt to delete a non-exist UserRRef.");
<<<<<<< HEAD
    confirmedUsers_.emplace(
        std::piecewise_construct,
        std::forward_as_tuple(forkId),
        std::forward_as_tuple(iter->second));

    // Since this UserRRef is removed from the map,
    // the refcount of this UserRRef could reach to 0,
    // so the "destructor", `release_resources()`, might be called,
    // in which the lock is acquired again.
    // So it must be destructed with the lock released.
    // Meet this constraint by creating a temporary pointer to increase the
    // refcount, extending its lifetime untill lock released.
    deletedUser = iter->second; // Increase refcount.
    pendingUsers_.erase(iter); // Decrease refcount.
  }
  deleteAllUsersCV_.notify_all();
  deletedUser.reset(); // Decrease refcount.
=======

    // There are two reasons for keeping the deleted PendingUserState alive
    // until exiting the critical section.
    // (1) Since this UserRRef is removed from the map, the refcount of this
    //     UserRRef could reach to 0. So the resource destructor
    //     (`release_resources()`) might be called, in which the lock is
    //     acquired again. Hence, it must be destructed with the lock released.
    //     To meet this constraint, we intentionally create a temporary pointer
    //     to increase the refcount of the deleted PendingUserState, extending
    //     its lifetime untill lock released.
    // (2) Since #34497, a user function only runs after all RRefs in the
    //     arguments are confirmed by their owners, which is done by adding the
    //     RPC processing logic as a callback to the UserRRef ready future. So,
    //     calling `confirm` on the PendingUserState could trigger pending user
    //     functions, which might in turn acquire the lock in RRefContext.
    //     Hence, we must release the lock to prevent deadlock.
    // NB: Another option is to use reentrant lock. However, it is better for
    // the developers to fully understand the locking behavior instead of
    // hiding the subtle logic using a reentrant lock.
    deletedState = iter->second; // Increase refcount

    confirmedUsers_.emplace(
        std::piecewise_construct,
        std::forward_as_tuple(forkId),
        std::forward_as_tuple(iter->second->rref_));
    pendingUsers_.erase(iter); // Decrease refcount.
  }
  deletedState->confirm();
  deleteAllUsersCV_.notify_all();
  deletedState.reset(); // Decrease refcount.
}

void RRefContext::recordThreadLocalPendingRRefs() {
  TORCH_INTERNAL_ASSERT(
      userTable_.empty(),
      "User RRef Table should be empty when start recording");
  recording = true;
}

std::shared_ptr<torch::utils::Future<bool>> RRefContext::
    waitForThreadLocalPendingRRefs() {
  auto future = std::make_shared<torch::utils::Future<bool>>();
  if (userTable_.empty()) {
    future->markCompleted(true);
  } else {
    auto remainingRRefs =
        std::make_shared<std::atomic<uint64_t>>(userTable_.size());
    for (auto& state : userTable_) {
      state->future_.addCallback(
          [future, remainingRRefs](
              const bool& /* unused */,
              const c10::optional<utils::FutureError>& /* unused */) {
            auto localCount = remainingRRefs->fetch_sub(1);
            if (localCount == 1) {
              future->markCompleted(true);
            }
          });
    }
    userTable_.clear();
  }
  recording = false;
  return future;
}

void RRefContext::clearRecordedPendingRRefsOnError() {
  userTable_.clear();
  recording = false;
>>>>>>> fa5bc9fa
}

void RRefContext::finishForkRequest(const ForkId& forkId, worker_id_t parent) {
  delPendingUser(forkId);
  auto fm = agent_->send(
      agent_->getWorkerInfo(parent), RRefChildAccept(forkId).toMessage());

  fm->addCallback([](const Message& /* unused */,
                     const c10::optional<utils::FutureError>& futErr) {
    handleException(futErr);
  });
}

void RRefContext::addSelfAsFork(c10::intrusive_ptr<OwnerRRef>& rref) {
  std::lock_guard<std::mutex> lock(mutex_);
  const auto& rrefId = rref->rrefId();
  owners_[rrefId] = rref;
  auto& rrefForks = forks_[rrefId];
  TORCH_INTERNAL_ASSERT(
      rrefForks.find(rrefId) == rrefForks.end(),
      "Attempt to add self as fork twice ",
      rrefId);
  rrefForks.insert(rrefId);
}

void RRefContext::addForkOfOwner(const RRefId& rrefId, const ForkId& forkId) {
  std::lock_guard<std::mutex> lock(mutex_);
  auto& rrefForks = forks_[rrefId];
  TORCH_INTERNAL_ASSERT(
      rrefForks.find(forkId) == rrefForks.end(),
      "Got fork notification twice on the same RRef ",
      forkId);
  rrefForks.insert(forkId);
}

c10::intrusive_ptr<RRef> RRefContext::delForkOfOwner(
    const RRefId& rrefId,
    const ForkId& forkId) {
  c10::intrusive_ptr<RRef> deletedRRef;
  bool ownerReduced = false;
  {
    std::lock_guard<std::mutex> lock(mutex_);
    auto rrefIter = forks_.find(rrefId);
    TORCH_INTERNAL_ASSERT(
        rrefIter != forks_.end(),
        "Inconsistent states, deleting a fork before the owner knows it.");
    auto& rrefForks = rrefIter->second;
    auto forkIter = rrefForks.find(forkId);
    TORCH_INTERNAL_ASSERT(
        forkIter != rrefForks.end(),
        "Attempt to delete a non-exist fork ",
        forkId);

    rrefForks.erase(forkId);

    if (rrefForks.empty()) {
      auto ownerIter = owners_.find(rrefId);
      if (ownerIter != owners_.end()) {
        deletedRRef = ownerIter->second;
        owners_.erase(ownerIter);
        ownerReduced = true;
      }
      forks_.erase(rrefIter);
    }
  }
  if (ownerReduced) {
    deleteAllUsersCV_.notify_all();
  }
  return deletedRRef;
}

} // namespace rpc
} // namespace distributed
} // namespace torch<|MERGE_RESOLUTION|>--- conflicted
+++ resolved
@@ -466,36 +466,13 @@
 }
 
 void RRefContext::delPendingUser(const ForkId& forkId) {
-<<<<<<< HEAD
-  c10::intrusive_ptr<RRef> deletedUser;
-=======
   std::shared_ptr<PendingUserState> deletedState = nullptr;
->>>>>>> fa5bc9fa
   {
     std::lock_guard<std::mutex> lock(mutex_);
     auto iter = pendingUsers_.find(forkId);
     TORCH_INTERNAL_ASSERT(
         iter != pendingUsers_.end(),
         "Inconsistent states: attempt to delete a non-exist UserRRef.");
-<<<<<<< HEAD
-    confirmedUsers_.emplace(
-        std::piecewise_construct,
-        std::forward_as_tuple(forkId),
-        std::forward_as_tuple(iter->second));
-
-    // Since this UserRRef is removed from the map,
-    // the refcount of this UserRRef could reach to 0,
-    // so the "destructor", `release_resources()`, might be called,
-    // in which the lock is acquired again.
-    // So it must be destructed with the lock released.
-    // Meet this constraint by creating a temporary pointer to increase the
-    // refcount, extending its lifetime untill lock released.
-    deletedUser = iter->second; // Increase refcount.
-    pendingUsers_.erase(iter); // Decrease refcount.
-  }
-  deleteAllUsersCV_.notify_all();
-  deletedUser.reset(); // Decrease refcount.
-=======
 
     // There are two reasons for keeping the deleted PendingUserState alive
     // until exiting the critical section.
@@ -563,7 +540,6 @@
 void RRefContext::clearRecordedPendingRRefsOnError() {
   userTable_.clear();
   recording = false;
->>>>>>> fa5bc9fa
 }
 
 void RRefContext::finishForkRequest(const ForkId& forkId, worker_id_t parent) {
