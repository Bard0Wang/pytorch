#include <torch/csrc/distributed/rpc/process_group_agent.h>

#include <c10/util/C++17.h>
#include <c10d/ProcessGroup.hpp>
#include <torch/csrc/distributed/rpc/request_callback_impl.h>
#include <torch/csrc/distributed/rpc/utils.h>

#include <Python.h>

namespace torch {
namespace distributed {
namespace rpc {

//////////////////////////  MessageCounter  /////////////////////////////////

ProcessGroupAgent::MessageCounter::MessageCounter(int worldSize)
    : counters_(worldSize) {}

void ProcessGroupAgent::MessageCounter::increment(int dst) {
  std::lock_guard<std::mutex> guard(mutex_);
  ++counters_[dst];
}

std::vector<int64_t> ProcessGroupAgent::MessageCounter::snapshot() {
  std::lock_guard<std::mutex> guard(mutex_);
  return counters_;
}

//////////////////////////  MetricsTracker  /////////////////////////////////

ProcessGroupAgent::AverageMetricsTracker::AverageMetricsTracker(
    std::string key,
    uint64_t currentSum,
    uint64_t currentCount)
    : key_(std::move(key)),
      currentSum_(currentSum),
      currentCount_(currentCount) {}

void ProcessGroupAgent::AverageMetricsTracker::addData(uint64_t dataPoint) {
  currentSum_ += dataPoint;
  ++currentCount_;
}

double ProcessGroupAgent::AverageMetricsTracker::computeAverage() {
  return currentCount_ == 0 ? 0 : currentSum_ / (double)currentCount_;
}

////////////////////////  ProcessGroupAgent  /////////////////////////////////

const ProcessGroupAgent::steady_clock_time_point
    ProcessGroupAgent::kInfiniteTimeoutTimePoint =
        std::chrono::time_point<std::chrono::steady_clock>::max();
const std::string kNumPendingRequests = "agent.num_pending_requests";
const std::string kThreadPoolSize = "agent.thread_pool_size";
const std::string kNumIdleThreads = "agent.num_idle_threads";
const std::string kGilAverageWaitTime = "agent.gil_average_wait_time_us";
const std::string kClientActiveCalls = "agent.client_active_calls";
const std::string kServerActiveCalls = "agent.server_active_calls";
const std::string kServerActiveAsyncCalls = "agent.server_active_async_calls";

void ProcessGroupAgent::collectNames() {
  const std::string& workerName = workerInfo_.name_;
  const auto worldSize = pg_->getSize();

  // use c10d allgather to collect names
  torch::Tensor nameTensor =
      torch::zeros({WorkerInfo::MAX_NAME_LEN}, torch::kChar);
  memcpy(nameTensor.storage().data(), workerName.c_str(), workerName.length());
  std::vector<torch::Tensor> inputName = {nameTensor};
  std::vector<std::vector<torch::Tensor>> outputNames(1);
  for (int i = 0; i < worldSize; ++i) {
    outputNames[0].emplace_back(
        torch::empty({WorkerInfo::MAX_NAME_LEN}, {torch::kChar}));
  }
  pg_->allgather(outputNames, inputName)->wait();

  // convert collected name tensors into string names
  for (int i = 0; i < worldSize; ++i) {
    torch::Tensor& tensor = outputNames[0][i];
    std::string peerName((const char*)tensor.storage().data<signed char>());

    TORCH_CHECK(
        nameMap_.find(peerName) == nameMap_.end(),
        "RpcAgent name ",
        peerName,
        " is not unique.");

    nameMap_[std::move(peerName)] = i;
  }
}

ProcessGroupAgent::ProcessGroupAgent(
    std::string workerName,
    std::shared_ptr<c10d::ProcessGroup> pg,
    int numSendRecvThreads,
    std::chrono::milliseconds rpcTimeout)
    : RpcAgent(
          WorkerInfo(std::move(workerName), pg->getRank()),
          std::make_unique<RequestCallbackImpl>(),
          rpcTimeout),
      pg_(std::move(pg)),
      sendCounts_(pg_->getSize()),
      recvCounts_(pg_->getSize()),
      nextId_(0),
      sendMutexes_(pg_->getSize()),
      threadPool_(numSendRecvThreads) {
  // initialize metric info counters
  metrics_.resize(ProcessGroupAgentMetrics::N_METRICS);
  metrics_[ProcessGroupAgentMetrics::GIL_WAIT_TIME] =
      std::make_unique<AverageMetricsTracker>(kGilAverageWaitTime);
  collectNames();
  TORCH_CHECK(
      nameMap_.size() > 1,
      "ProcessGroupAgent requires world_size to "
      "be at least 2, but got ",
      nameMap_.size());
  auto workerRankIter = nameMap_.find(workerInfo_.name_);
  TORCH_CHECK(
      workerRankIter != nameMap_.end(),
      "Failed to resolve worker "
      "name ",
      workerInfo_.name_,
      " to a ProcessGroup rank.");
  TORCH_CHECK(
      pg_->getRank() == workerRankIter->second,
      "Resolved worker rank ",
      workerRankIter->second,
      " does not match ProcessGroup rank ",
      pg_->getRank());

  // tmp vector to sort names in rank's order
  std::vector<std::string> tmpWorkerIds(pg_->getSize());
  for (auto& entry : nameMap_) {
    tmpWorkerIds[entry.second] = entry.first;
  }

  allWorkerInfo_.reserve(pg_->getSize());
  for (int rank = 0; rank < (int)tmpWorkerIds.size(); ++rank) {
    allWorkerInfo_.emplace_back(std::move(tmpWorkerIds[rank]), rank);
  }
}

ProcessGroupAgent::~ProcessGroupAgent() {
  if (rpcRunning_) {
    shutdown();
  }
}

const WorkerInfo& ProcessGroupAgent::getWorkerInfo(
    const std::string& workerName) const {
  const auto idIter = nameMap_.find(workerName);
  TORCH_CHECK(
      idIter != nameMap_.end(), "Unknown destination worker ", workerName);

  return allWorkerInfo_[idIter->second];
}

const WorkerInfo& ProcessGroupAgent::getWorkerInfo(worker_id_t id) const {
  return allWorkerInfo_[id];
}

std::vector<WorkerInfo> ProcessGroupAgent::getWorkerInfos() const {
  return allWorkerInfo_;
}

void ProcessGroupAgent::join() {
  sync();
  std::unique_lock<std::mutex> lock(futureMutex_);
  futureCV_.wait(
      lock, [this] { return futures_.empty() && futureTimeouts_.empty(); });
  lock.unlock();
  pg_->barrier()->wait();
}

bool ProcessGroupAgent::hasPendingMessage() {
  const auto worldSize = pg_->getSize();
  std::vector<int64_t> snapshot;
  snapshot.reserve(2 * worldSize);
  auto recvSnapshot = recvCounts_.snapshot();
  auto sendSnapshot = sendCounts_.snapshot();
  snapshot.insert(
      snapshot.end(),
      std::make_move_iterator(recvSnapshot.begin()),
      std::make_move_iterator(recvSnapshot.end()));
  snapshot.insert(
      snapshot.end(),
      std::make_move_iterator(sendSnapshot.begin()),
      std::make_move_iterator(sendSnapshot.end()));

  std::vector<torch::Tensor> inputSnapshot = {
      torch::from_blob(snapshot.data(), {2, worldSize}, {torch::kInt64})};
  // allgather both send and recv messages in one shot
  std::vector<std::vector<torch::Tensor>> outputSnapshots(1);

  for (int i = 0; i < worldSize; ++i) {
    outputSnapshots[0].emplace_back(
        torch::zeros({2, worldSize}, {torch::kInt64}));
  }

  pg_->allgather(outputSnapshots, inputSnapshot)->wait();

  // loop through all send/recv pairs to make sure that all sent messages are
  // processed.
  const auto& peerCounts = outputSnapshots[0];
  for (int from = 0; from < worldSize; ++from) {
    for (int to = 0; to < worldSize; ++to) {
      // peerCounts[x][0] is recv counts, and peerCounts[x][1] is send counts

      const auto& sentCnt = peerCounts[from][1][to].data_ptr<int64_t>()[0];
      const auto& recvCnt = peerCounts[to][0][from].data_ptr<int64_t>()[0];
      // NB: we cannot throw an error when sentCnt < recvCnt here. Because, send
      // and recv counts on different workers are read in a distributed manner.
      // It is possible that the sender reads its send count before sending, but
      // the receive reads its recv count after receiving. Hence, both > and <
      // are valid states.
      if (sentCnt != recvCnt) {
        return true;
      }
    }
  }
  return false;
}

void ProcessGroupAgent::sync() {
  // Block until all processes wants to sync.
  pg_->barrier()->wait();
  // block until all peers agree that all sent messages have been processed.
  do {
    // Finish all send/recv tasks in the thread pool
    threadPool_.waitWorkComplete();
    // As there could be nested RPC calls, or response callback could also
    // trigger more messages to be sent, we need to wait for the thread pool
    // again.
  } while (hasPendingMessage());
}

void ProcessGroupAgent::start() {
  {
    std::lock_guard<std::mutex> futureLock{futureMutex_};
    rpcRunning_.store(true);
  }
  listenerThread_ = std::thread(&ProcessGroupAgent::listenLoop, this);
  futureTimeoutThread_ =
      std::thread(&ProcessGroupAgent::pollTimedOutRPCs, this);
}

void ProcessGroupAgent::shutdown() {
  LOG(INFO) << "Shutting down ProcessGroupAgent on rank " << pg_->getRank()
            << ".";
  std::unique_lock<std::mutex> lock{futureMutex_};
  if (!rpcRunning_.exchange(false)) {
    return;
  }
  lock.unlock();
  futureTimeoutCV_.notify_one();
  futureTimeoutThread_.join();
  {
    std::unique_lock<std::mutex> lock(recvWorkMutex_);
    if (recvWork_) {
      recvWork_->abort();
    }
  }
  // Abort any pending sends to any destination rank.
  {
    std::lock_guard<std::mutex> lock(pendingSendMutex_);
    for (auto& it : currentPendingSends_) {
      const auto& pendingSends = it.second;
      const auto dst = it.first;
      for (const auto& send : pendingSends) {
        if (!send->isCompleted()) {
          LOG(INFO) << "Worker " << RpcAgent::getWorkerInfo().id_
                    << " aborting pending send to destination rank " << dst;

          send->abort();
        }
      }
    }
  }
  threadPool_.waitWorkComplete();
  listenerThread_.join();
}

std::shared_ptr<FutureMessage> ProcessGroupAgent::send(
    const WorkerInfo& to,
    Message&& message) {
  // Throw if we previously encountered an exception in ::listenLoop.
  {
    std::unique_lock<std::mutex> guard(listenLoopExceptionMutex_);
    if (listenLoopException_) {
      std::rethrow_exception(listenLoopException_);
    }
  }

  if (!rpcRunning_.load()) {
    // We are trying to send but RPC has been shut down on this node. This can
    // happen if we are in a shutdown sequence but background threads are still
    // processing messages that result in send()s. Throw a descriptive error.
    auto err = c10::str(
        "Node ",
        RpcAgent::getWorkerInfo().id_,
        "tried to send() a message of type ",
        message.type(),
        " but RPC is no longer running on this node.");
    throw std::runtime_error(err);
  }
  TORCH_CHECK(
      to.id_ < (worker_id_t)pg_->getSize(),
      "Destination rank is out of bound, got ",
      to.id_,
      ", but world size is ",
      pg_->getRank());

  auto requestId = nextId();
  auto future = std::make_shared<FutureMessage>();
  if (message.isRequest()) {
    // millisecond level precision of when request started.
    auto futureStartTime = std::chrono::steady_clock::now();
    // Prepare endTime from timeout.
    auto timeout = rpcTimeout_.load();
    // Set infinite timeout if specified.
    steady_clock_time_point endTime = timeout.count() == 0
        ? kInfiniteTimeoutTimePoint
        : futureStartTime + timeout;
    bool notifyThread = false;
    {
      std::lock_guard<std::mutex> lock{futureMutex_};
      // Insert future into future map.
      futures_.emplace(
          std::piecewise_construct,
          std::forward_as_tuple(requestId),
          std::forward_as_tuple(FutureInfo(future, endTime, to.id_, timeout)));
      // insert future into timeouts map to keep track of its timeout
      auto& requestIds = futureTimeouts_[endTime];
      requestIds.insert(requestId);
      // Signal the watchdog to monitor future timeouts if this is the first
      // future created or it has earlier end time than other futures in the
      // map.
      if (futureTimeouts_.begin()->first == endTime &&
          (requestIds.size() == 1)) {
        notifyThread = true;
      }
    }
    if (notifyThread) {
      // Notify the watchdog thread only after releasing the lock,
      // so watchdog can acquire lock on waking up.
      futureTimeoutCV_.notify_one();
    }
    message.setId(requestId);
    ++clientActiveCalls_;
  } else {
    future->markCompleted(Message());
  }

  // Sending to ourselves: bypass the send logic and enqueue directly
  // to our receiving queue.
  if (to.id_ == (worker_id_t)pg_->getRank()) {
    threadPool_.run(std::bind(
        [this, future](const Message& message) {
          // Unlike the other cases, need to add a tensor deleter, since the
          // data outlives the scope of this function. It's shared_ptr<> due
          // to c++11 lambda capture limitations with unique_ptr<>.
          std::unique_ptr<std::string> payload;
          try {
            payload = std::make_unique<std::string>(
                wireSerialize(message.payload(), message.tensors()));
<<<<<<< HEAD
=======
            // only increment sendCounts when the message is indeed added into
            // local recv.
            sendCounts_.increment(pg_->getRank());
>>>>>>> 02735deb
          } catch (std::exception& e) {
            markFutureWithError(message.id(), e.what());
            return;
          }
          const char* data = payload->data();
          size_t len = payload->length();
          std::string* delete_when_done = payload.release();
          enqueueRecv(RecvWork(
              getWorkerInfo(pg_->getRank()),
              message.type(),
              message.id(),
              torch::from_blob(
                  (void*)data,
                  len,
                  [delete_when_done](void*) { delete delete_when_done; },
                  {torch::kChar})));
        },
        std::move(message)));
    return future;
  }

  // NB: cannot directly pass ``to`` to the ``SendWork``, because it might no
  // longer be alive when the ``SendWork`` is executed. For example, the
  // application could query the ``WorkerInfo`` using name through the
  // ``RpcAgent::getWorkerInfo`` API, and pass the ``WorkerInfo`` back here, so
  // we have C++ -> Python -> C++. For an asynchronous RPC, the ``WorkerInfo``
  // reference on Python side could die before ``SendWork`` uses it, and Pybind
  // will not keep the Python reference alive even if it originally comes from
  // the C++ land. Hence, we have to explicitly use the ``WorkerInfo`` in the
  // C++ land.
  enqueueSend(SendWork(allWorkerInfo_[to.id_], std::move(message)));
  return future;
}

void ProcessGroupAgent::handleSend(const SendWork& work) {
  std::string serializedPayload =
      wireSerialize(work.message_.payload(), work.message_.tensors());

  std::vector<torch::Tensor> preamble = {torch::tensor(
      {(int64_t)pg_->getRank(),
       (int64_t)serializedPayload.length(),
       (int64_t)work.message_.type(),
       (int64_t)work.message_.id()},
      {torch::kInt64})};

  // ProcessGroup is not thread-safe when sending with the same tag,
  // hence the lock
  std::vector<std::shared_ptr<c10d::ProcessGroup::Work>> pendingSends;
  const auto dst = work.to_.id_;
  std::vector<torch::Tensor> payload = {torch::from_blob(
      (void*)serializedPayload.c_str(),
      serializedPayload.length(),
      {torch::kChar})};
  pendingSends.reserve(2);

  sendCounts_.increment(dst);

  {
    std::lock_guard<std::mutex> guard(sendMutexes_[dst]);
    pendingSends.emplace_back(pg_->send(preamble, dst, dst /* channelTag */));
    pendingSends.emplace_back(pg_->send(payload, dst, dst /* channelTag */));
  }
  // Write pendingSends to a global map so that they can be interrupted by
  // ::shutdown().
  std::unique_lock<std::mutex> pendingSendGuard(pendingSendMutex_);

  for (auto& p : pendingSends) {
    currentPendingSends_[dst].insert(p);
  }

  // Unlock to call into wait, otherwise shutdown() cannot interrupt here.
  pendingSendGuard.unlock();

  for (auto& pendingSend : pendingSends) {
    if (!rpcRunning_.load() || !pendingSend->wait()) {
      // Send was interrupted or RPC is not running.
      return;
    }
  }

  // Erase the pending sends that we added since we have returned from wait.
  pendingSendGuard.lock();
  // NB: We cannot just erase all of currentPendingSends[dst], since this might
  // preemptively remove sends from other threads.
  auto& set = currentPendingSends_[dst];
  for (auto& p : pendingSends) {
    set.erase(p);
  }
}

void ProcessGroupAgent::enqueueSend(SendWork work) {
  // NB: this can be changed to use a native move capture when moved to C++14
  threadPool_.run(std::bind(
      [this](const SendWork& work) {
        try {
          handleSend(work);
        } catch (std::exception& e) {
          auto errorStr = c10::str(
              "Encountered exception in ProcessGroupAgent::enqueueSend: ",
              e.what());
          auto exceptionMsg =
<<<<<<< HEAD
              rpc::createExceptionResponse(errorStr, work.message_.id());
=======
              rpc::createExceptionResponse(work.message_.id(), errorStr);
>>>>>>> 02735deb
          if (work.message_.isRequest()) {
            auto err = c10::str(
                "Encountered exception in ProcessGroupAgent::enqueueSend: ",
                e.what());
            auto exceptionMsg =
                rpc::createExceptionResponse(err, work.message_.id());
            markFutureWithError(exceptionMsg);
          } else if (work.message_.isResponse()) {
            // Try sending the error along.
            handleSend(SendWork(work.to_, std::move(exceptionMsg)));
          }
        }
      },
      std::move(work)));
}

int ProcessGroupAgent::handleRecv(RecvWork& work) {
  torch::Tensor& payload = work.payload_;
  auto data = wireDeserialize(payload.storage().data(), payload.numel());
  Message message(
      std::move(data.first), std::move(data.second), work.type_, work.id_);
  if (message.isRequest()) {
    ++serverActiveCalls_;
    std::shared_ptr<FutureMessage> futureResponse;
    try {
      futureResponse = cb_->operator()(message);
    } catch (const std::exception& e) {
      futureResponse = std::make_shared<FutureMessage>();
      futureResponse->setError(e.what());
    }
    if (futureResponse->completed()) {
      --serverActiveCalls_;
      if (!futureResponse->hasError()) {
        send(work.from_, std::move(*futureResponse).moveValue());
      } else {
        send(
            work.from_,
            createExceptionResponse(
                futureResponse->error()->what(), message.id()));
      }
    } else {
      ++serverActiveAsyncCalls_;
      // Callback processing returned an incomplete future. Add sending the
      // response as a callback which fires when the future completes.
      auto fromId = work.from_.id_;
      auto requestId = work.id_;
      futureResponse->addCallback(
          [this, fromId, requestId, futureResponse](
              const Message& /* unused */,
              const c10::optional<utils::FutureError>& err) {
            --serverActiveCalls_;
            --serverActiveAsyncCalls_;
            if (!err) {
              send(
                  getWorkerInfo(fromId),
                  std::move(*futureResponse).moveValue());
            } else {
              send(
<<<<<<< HEAD
                  getWorkerInfo(fromId),
                  createExceptionResponse(err->what(), requestId));
=======
                  work.from_,
                  createExceptionResponse(
                      message.id(), futureResponse->error()->what()));
            }
          } else {
            ++serverActiveAsyncCalls_;
            auto fromId = work.from_.id_;
            auto requestId = work.id_;
            futureResponse->addCallback(
                [this, fromId, requestId, futureResponse](
                    const Message& /* unused */,
                    const c10::optional<utils::FutureError>& err) {
                  --serverActiveCalls_;
                  --serverActiveAsyncCalls_;
                  if (!err) {
                    send(
                        getWorkerInfo(fromId),
                        std::move(*futureResponse).moveValue());
                  } else {
                    std::string errStr = err->what();
                    std::vector<char> payload(errStr.begin(), errStr.end());
                    Message m(
                        std::move(payload),
                        {},
                        MessageType::EXCEPTION,
                        requestId);
                    send(getWorkerInfo(fromId), std::move(m));
                  }
                });
          }
        } else if (message.isResponse()) {
          auto id = message.id();
          std::shared_ptr<FutureMessage> fm = nullptr;
          {
            std::lock_guard<std::mutex> lock{futureMutex_};
            const auto& futureInfo = futures_.find(id);
            if (futureInfo == futures_.end()) {
              // Received a completion for a timed out future, drop the recv.
              // RecvCounts will not be incremented here, it will be incremented
              // by the sender who has determined the future has timed out.
              return;
            }
            // Use futureInfo before destructing it.
            fm = futureInfo->second.future_;
            auto endTime = futureInfo->second.endTime_;
            futures_.erase(id);
            // look up the corresponding future by its time out and request ID,
            // and remove it from the timeouts map
            auto& futuresAtTime = futureTimeouts_[endTime];
            auto it = futuresAtTime.find(id);
            TORCH_INTERNAL_ASSERT(
                it != futuresAtTime.end(),
                "Error: could not find future in futureTimeouts map, race condition.");
            futuresAtTime.erase(it);
            if (futuresAtTime.empty()) {
              // remove the key from futureTimeouts_
              futureTimeouts_.erase(endTime);
>>>>>>> 02735deb
            }
          });
    }
  } else if (message.isResponse()) {
    auto id = message.id();
    std::shared_ptr<FutureMessage> fm = nullptr;
    {
      std::lock_guard<std::mutex> lock{futureMutex_};
      const auto& futureInfo = futures_.find(id);
      if (futureInfo == futures_.end()) {
        // Received a completion for a timed out future, drop the recv.
        // RecvCounts will not be incremented here, it will be
        // incremented by the sender who has determined the future has
        // timed out.
        return 0;
      }
      // Use futureInfo before destructing it.
      fm = futureInfo->second.future_;
      auto endTime = futureInfo->second.endTime_;
      futures_.erase(id);
      // look up the corresponding future by its time out and request
      // ID, and remove it from the timeouts map
      auto& futuresAtTime = futureTimeouts_[endTime];
      auto it = futuresAtTime.find(id);
      TORCH_INTERNAL_ASSERT(
          it != futuresAtTime.end(),
          "Error: could not find future in futureTimeouts map, race condition.");
      futuresAtTime.erase(it);
      if (futuresAtTime.empty()) {
        // remove the key from futureTimeouts_
        futureTimeouts_.erase(endTime);
      }
    }
    futureCV_.notify_all();
    --clientActiveCalls_;
    if (message.type() == MessageType::EXCEPTION) {
      fm->setError(
          std::string(message.payload().begin(), message.payload().end()));
    } else {
      fm->markCompleted(std::move(message));
    }
  } else {
    // TODO: pass the error back to the caller instead of crashing here.
    TORCH_INTERNAL_ASSERT(false, "unrecognized message type ", message.type());
  }
  return 1;
}

void ProcessGroupAgent::enqueueRecv(RecvWork work) {
  threadPool_.run(std::bind(
      [&](RecvWork& work) {
        try {
          auto shouldIncr = handleRecv(work);
          if (shouldIncr) {
            recvCounts_.increment(work.from_.id_);
          }
        } catch (const std::exception& e) {
          // Processing for this request/response failed. Log the details of the
          // request.
          auto fromId = work.from_.id_;
          auto err = c10::str(
              "Internal error while processing request of type ",
              work.type_,
              " on node ",
              RpcAgent::getWorkerInfo().id_,
              ", from node ",
              fromId,
              " : ",
              e.what());
          LOG(INFO) << err;
          // Still increment so that this recv is recognized as non-oustanding
          // during graceful shutdown.
          recvCounts_.increment(work.from_.id_);
        }
      },
      std::move(work)));
}

void ProcessGroupAgent::markFutureWithError(Message& message) {
  TORCH_INTERNAL_ASSERT(
      message.type() == MessageType::EXCEPTION,
      "markFutureWithError should be only called with Message that has type Exception.");
  markFutureWithError(
      message.id(),
      std::string(message.payload().begin(), message.payload().end()));
}

void ProcessGroupAgent::markFutureWithError(int64_t id, std::string errorMsg) {
  std::shared_ptr<FutureMessage> fm = nullptr;
  {
    std::lock_guard<std::mutex> lock{futureMutex_};
    const auto& futureInfo = futures_.find(id);

    if (futureInfo == futures_.end()) {
      // Did not find future in map - this can occur when the future has timed
      // out and been processed accordingly.
      return;
    }
    fm = futureInfo->second.future_;
    auto rpcEndTime = futureInfo->second.endTime_;
    futures_.erase(id);
    // look up the corresponding future by its time out and request ID,
    // and remove it from the timeouts map
    auto& futuresAtTime = futureTimeouts_[rpcEndTime];
    auto it = futuresAtTime.find(id);
    TORCH_INTERNAL_ASSERT(
        it != futuresAtTime.end(),
        "Error: could not find future in futureTimeouts map, race condition.");
    futuresAtTime.erase(it);
    if (futuresAtTime.empty()) {
      // remove the key from futureTimeouts_
      futureTimeouts_.erase(rpcEndTime);
    }
  }

  --clientActiveCalls_;
  fm->setError(std::move(errorMsg));
  futureCV_.notify_all();
}

void ProcessGroupAgent::listenLoop() {
  try {
    listenLoopInternal();
  } catch (const std::exception& e) {
    // Error occured in listenLoop(). Stop receiving thread and store
    // exception to indicate that the RPC agent is in an unhealthy state and
    // we should shutdown.
    auto err = c10::str(
        "Encountered exception in ProcessGroupAgent::listenLoop(): ",
        e.what(),
        " on worker ",
        RpcAgent::getWorkerInfo().id_,
        ". This means that the RPC agent is in an unhealthy state and unusable.");
    LOG(ERROR) << err;
    {
      // Lock write to listenLoopException_ since ::send() reads from it.
      std::lock_guard<std::mutex> guard(listenLoopExceptionMutex_);
      listenLoopException_ = std::current_exception();
    }
  } catch (...) {
    {
      // Lock write to listenLoopException_ since ::send() reads from it.
      std::lock_guard<std::mutex> guard(listenLoopExceptionMutex_);
      std::string unknownErrorMsg =
          "Unknown exception occured in "
          "ProcessGroupAgent::listenLoop. RPC Agent is in an unhealthy state and "
          "unusable.";
      LOG(ERROR) << unknownErrorMsg;
      listenLoopException_ =
          std::make_exception_ptr(std::runtime_error(unknownErrorMsg));
    }
  }
}

void ProcessGroupAgent::listenLoopInternal() {
  while (rpcRunning_.load()) {
    // rank, tensor size, message type
    std::vector<torch::Tensor> preamble = {torch::empty({4}, {torch::kInt64})};
    auto work = pg_->recvAnysource(preamble, pg_->getRank());
    {
      std::lock_guard<std::mutex> guard(recvWorkMutex_);
      recvWork_ = work;
    }

    if (!rpcRunning_.load() || !work->wait() /* aborted */) {
      return;
    }

    int64_t* preamble_items = preamble.front().storage().data<int64_t>();

    auto srcRank = preamble_items[0];
    auto size = preamble_items[1];
    MessageType type = MessageType(preamble_items[2]);
    int64_t id = preamble_items[3];

    std::vector<torch::Tensor> tensors = {torch::empty({size}, {torch::kChar})};
    pg_->recv(tensors, srcRank, pg_->getRank())->wait();

    enqueueRecv(
        RecvWork(allWorkerInfo_[srcRank], type, id, std::move(tensors[0])));
  }
}

void ProcessGroupAgent::pollTimedOutRPCs() {
  while (rpcRunning_.load()) {
    std::unique_lock<std::mutex> lock{futureMutex_};
    steady_clock_time_point minEndTime;
    // Estimate amount of time the first future will time out in, and sleep
    // for that long.
    // if there are no futures or the first future's RPC timeout is set to 0
    // (meaning no timeout), then sleep for a set "infinity" time.
    if (futureTimeouts_.empty()) {
      minEndTime = kInfiniteTimeoutTimePoint;
    } else {
      minEndTime = futureTimeouts_.begin()->first;
    }

    auto shouldUpdateMinEndTimePredicate = [&, this]() -> bool {
      // Notice, whoever modifying `rpcRunning_`
      // must acquire lock on `futureMutex_`.
      // Otherwise, this predicate could deadlock.
      // If during evaluating the predicate, `::shutdown()` is called, then
      // the predicate missed the notification before it started waiting
      // on the cond var.
      if (!rpcRunning_.load()) {
        return true;
      }
      steady_clock_time_point minEndTimeInMap = kInfiniteTimeoutTimePoint;
      if (futureTimeouts_.empty()) {
        minEndTimeInMap = kInfiniteTimeoutTimePoint;
      } else {
        minEndTimeInMap = futureTimeouts_.begin()->first;
      }
      return minEndTimeInMap < minEndTime;
    };

    bool shouldUpdateMinEndTime = true;
    if (minEndTime == kInfiniteTimeoutTimePoint) {
      futureTimeoutCV_.wait(lock, shouldUpdateMinEndTimePredicate);
    } else {
      shouldUpdateMinEndTime = futureTimeoutCV_.wait_until(
          lock, minEndTime, shouldUpdateMinEndTimePredicate);
    }
    if (shouldUpdateMinEndTime) {
      continue;
    }

    const auto timedOutFutures = processTimedOutFutures();
    lock.unlock();
    futureCV_.notify_all();

    for (const auto& timedOutFuture : timedOutFutures) {
      auto err = c10::str(
          "RPC ran for more than ",
          timedOutFuture.timeout_.count(),
          " milliseconds and timed out.");
<<<<<<< HEAD
      // This is a dummy response that's not send over RPC, so the ID field is
      // not used for any request/response matching.
      const auto exceptionMsg = createExceptionResponse(err, -1);
=======
      const auto exceptionMsg = createExceptionResponse(-1, errorStr);
>>>>>>> 02735deb
      if (!timedOutFuture.future_->hasError()) {
        --clientActiveCalls_;
        timedOutFuture.future_->setError(std::string(
            exceptionMsg.payload().begin(), exceptionMsg.payload().end()));
      }
      // The future timed out and will not be processed by handleRecv(), even if
      // we eventually get a response. In order to keep track of all send/recv
      // pairs, we increment the count here.
      const int dst = timedOutFuture.dstRank_;
      recvCounts_.increment(dst);
    }
  }
}

const std::vector<ProcessGroupAgent::FutureInfo> ProcessGroupAgent::
    processTimedOutFutures() {
  std::vector<FutureInfo> timedOutFutures;
  for (auto it = futureTimeouts_.begin(); it != futureTimeouts_.end();
       /* intentional no increment */) {
    const auto& endTime = it->first;
    if (std::chrono::steady_clock::now() < endTime) {
      // Since the futureTimeouts_ map is ordered by timeout, we don't need
      // to check the remaining futures.
      break;
    } else {
      const auto& futureIDs = it->second;
      for (const auto& futureID : futureIDs) {
        auto futureIt = futures_.find(futureID);
        TORCH_INTERNAL_ASSERT(
            futureIt != futures_.end(),
            "Race Condition - Expected future does not exist in map");
        const auto futInfo = futureIt->second;
        timedOutFutures.push_back(futInfo);
        futures_.erase(futureID);
      }
      it = futureTimeouts_.erase(it);
    }
  }
  return timedOutFutures;
}

std::unordered_map<std::string, std::string> ProcessGroupAgent::getMetrics() {
  std::unordered_map<std::string, std::string> metrics;
  {
    std::unique_lock<std::mutex> lock(futureMutex_);
    auto futuresSize = futures_.size();
    lock.unlock();
    metrics[kNumPendingRequests] = c10::to_string(futuresSize);
  }
  metrics[kThreadPoolSize] = c10::to_string(threadPool_.size());
  metrics[kNumIdleThreads] = c10::to_string(threadPool_.numAvailable());
  metrics[kClientActiveCalls] = c10::to_string(clientActiveCalls_.load());
  metrics[kServerActiveCalls] = c10::to_string(serverActiveCalls_.load());
  metrics[kServerActiveAsyncCalls] =
      c10::to_string(serverActiveAsyncCalls_.load());
  if (isGILProfilingEnabled()) {
    // Add time-series based metrics, just GIL wait times for now.
    {
      std::unique_lock<std::mutex> lock(metricsMutex_);
      auto avgGilWaitTime = metrics_[GIL_WAIT_TIME]->computeAverage();
      lock.unlock();
      metrics[kGilAverageWaitTime] = c10::to_string(avgGilWaitTime);
    }
  }
  return metrics;
}

void ProcessGroupAgent::addGilWaitTime(
    const std::chrono::microseconds gilWaitTime) {
  std::lock_guard<std::mutex> lock(metricsMutex_);
  metrics_[ProcessGroupAgentMetrics::GIL_WAIT_TIME]->addData(
      gilWaitTime.count());
}

} // namespace rpc
} // namespace distributed
} // namespace torch<|MERGE_RESOLUTION|>--- conflicted
+++ resolved
@@ -363,12 +363,9 @@
           try {
             payload = std::make_unique<std::string>(
                 wireSerialize(message.payload(), message.tensors()));
-<<<<<<< HEAD
-=======
             // only increment sendCounts when the message is indeed added into
             // local recv.
             sendCounts_.increment(pg_->getRank());
->>>>>>> 02735deb
           } catch (std::exception& e) {
             markFutureWithError(message.id(), e.what());
             return;
@@ -470,11 +467,7 @@
               "Encountered exception in ProcessGroupAgent::enqueueSend: ",
               e.what());
           auto exceptionMsg =
-<<<<<<< HEAD
               rpc::createExceptionResponse(errorStr, work.message_.id());
-=======
-              rpc::createExceptionResponse(work.message_.id(), errorStr);
->>>>>>> 02735deb
           if (work.message_.isRequest()) {
             auto err = c10::str(
                 "Encountered exception in ProcessGroupAgent::enqueueSend: ",
@@ -533,68 +526,8 @@
                   std::move(*futureResponse).moveValue());
             } else {
               send(
-<<<<<<< HEAD
                   getWorkerInfo(fromId),
                   createExceptionResponse(err->what(), requestId));
-=======
-                  work.from_,
-                  createExceptionResponse(
-                      message.id(), futureResponse->error()->what()));
-            }
-          } else {
-            ++serverActiveAsyncCalls_;
-            auto fromId = work.from_.id_;
-            auto requestId = work.id_;
-            futureResponse->addCallback(
-                [this, fromId, requestId, futureResponse](
-                    const Message& /* unused */,
-                    const c10::optional<utils::FutureError>& err) {
-                  --serverActiveCalls_;
-                  --serverActiveAsyncCalls_;
-                  if (!err) {
-                    send(
-                        getWorkerInfo(fromId),
-                        std::move(*futureResponse).moveValue());
-                  } else {
-                    std::string errStr = err->what();
-                    std::vector<char> payload(errStr.begin(), errStr.end());
-                    Message m(
-                        std::move(payload),
-                        {},
-                        MessageType::EXCEPTION,
-                        requestId);
-                    send(getWorkerInfo(fromId), std::move(m));
-                  }
-                });
-          }
-        } else if (message.isResponse()) {
-          auto id = message.id();
-          std::shared_ptr<FutureMessage> fm = nullptr;
-          {
-            std::lock_guard<std::mutex> lock{futureMutex_};
-            const auto& futureInfo = futures_.find(id);
-            if (futureInfo == futures_.end()) {
-              // Received a completion for a timed out future, drop the recv.
-              // RecvCounts will not be incremented here, it will be incremented
-              // by the sender who has determined the future has timed out.
-              return;
-            }
-            // Use futureInfo before destructing it.
-            fm = futureInfo->second.future_;
-            auto endTime = futureInfo->second.endTime_;
-            futures_.erase(id);
-            // look up the corresponding future by its time out and request ID,
-            // and remove it from the timeouts map
-            auto& futuresAtTime = futureTimeouts_[endTime];
-            auto it = futuresAtTime.find(id);
-            TORCH_INTERNAL_ASSERT(
-                it != futuresAtTime.end(),
-                "Error: could not find future in futureTimeouts map, race condition.");
-            futuresAtTime.erase(it);
-            if (futuresAtTime.empty()) {
-              // remove the key from futureTimeouts_
-              futureTimeouts_.erase(endTime);
->>>>>>> 02735deb
             }
           });
     }
@@ -831,13 +764,9 @@
           "RPC ran for more than ",
           timedOutFuture.timeout_.count(),
           " milliseconds and timed out.");
-<<<<<<< HEAD
       // This is a dummy response that's not send over RPC, so the ID field is
       // not used for any request/response matching.
       const auto exceptionMsg = createExceptionResponse(err, -1);
-=======
-      const auto exceptionMsg = createExceptionResponse(-1, errorStr);
->>>>>>> 02735deb
       if (!timedOutFuture.future_->hasError()) {
         --clientActiveCalls_;
         timedOutFuture.future_->setError(std::string(
