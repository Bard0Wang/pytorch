import collections
import contextlib
import functools
import logging
import numbers
import sys
import threading
from datetime import timedelta

import torch
import torch.distributed as dist

from . import (
    RpcBackendOptions,
    WorkerInfo,
    _cleanup_python_rpc_handler,
    _delete_all_user_rrefs,
    _destroy_rref_context,
    _get_current_rpc_agent,
    _invoke_remote_builtin,
    _invoke_remote_python_udf,
    _invoke_remote_torchscript,
    _invoke_rpc_builtin,
    _invoke_rpc_python_udf,
    _invoke_rpc_torchscript,
    _is_current_rpc_agent_set,
    _reset_current_rpc_agent,
    _set_and_start_rpc_agent,
    _set_rpc_timeout,
    backend_registry,
)
from .internal import (
    PythonUDF,
    RPCExecMode,
    _internal_rpc_pickler,
    _start_record_function,
)


logger = logging.getLogger(__name__)


# NB: Ignoring RRef leaks during shutdown. Without this, applications have to
# make sure there is no references to any RRef in the application code and
# Python GC has done its job to delete those RRefs. This is could result in bad
# debugging experiences especially when for large applications. Therefore, by
# default, we are going to ignore RRef leaks during shutdown. This is usually
# fine as shutdown means applications have done training and no longer care
# about states.
#
# To enable RRef leak checking, set this _ignore_rref_leak to False
_ignore_rref_leak = True
_default_pickler = _internal_rpc_pickler


@contextlib.contextmanager
def _use_rpc_pickler(rpc_pickler):
    r"""
    rpc_pickler: (.internal._InternalRPCPickler) Overrides the default RPC pickler
    """
    global _default_pickler
    _default_pickler = rpc_pickler
    try:
        yield
    finally:
        _default_pickler = _internal_rpc_pickler


def _require_initialized(func):
    @functools.wraps(func)
    def wrapper(*args, **kwargs):
        if not _is_current_rpc_agent_set():
            raise RuntimeError(
                "RPC has not been initialized. Call "
                "torch.distributed.rpc.init_rpc first."
            )
        return func(*args, **kwargs)

    return wrapper


class WaitAllWorkersStates(object):
    def __init__(self):
        # Each `intent_worker_names` is an empty set at beginning.
        # It's only used by leader worker. Leader worker is user-specified or
        # elected as the first worker in a sorted worker name list.
        # Whenever there is a worker showing shutdown intention to the leader, by
        # calling `_wait_all_workers()`, the leader adds this worker's name to the set.
        # The leader also adds itself's name to the set on calling
        # `_wait_all_workers()`. We need this because, we confine `_wait_all_workers()`
        # to be called only once, by examing if leader's name has been added to the set.
        self.intent_worker_names = set()
        # Once `intent_worker_names == _ALL_WORKER_NAMES`,
        # we flip `_SHUTDOWN_PROCEED_SIGNAL` on the leader, and leader will send RPCs
        # to follower workers to flip their `_SHUTDOWN_PROCEED_SIGNAL`s.
        self.proceed_signal = threading.Event()


# States used by `def _wait_all_workers()`.
# `_ALL_WORKER_NAMES` is initialized on initiaizing RPC layer.
_ALL_WORKER_NAMES = None
_wait_all_workers_dict_lock = threading.Lock()
_wait_all_workers_sequence_id = 0
_wait_all_workers_sequence_id_to_states = collections.defaultdict(WaitAllWorkersStates)


def _on_leader_follower_report_shutdown_intent(sequence_id, worker_name):
    assert (
        worker_name in _ALL_WORKER_NAMES
    ), "{worker_name} is not expected by leader.".format(worker_name=worker_name)
    intent_worker_names = _wait_all_workers_sequence_id_to_states[
        sequence_id
    ].intent_worker_names
    assert (
        worker_name not in intent_worker_names
    ), "{worker_name} reported intent sequence id {sequence_id} twice. ".format(
        worker_name=worker_name, sequence_id=sequence_id
    )
    intent_worker_names.add(worker_name)
    if _ALL_WORKER_NAMES == intent_worker_names:
        _set_proceed_shutdown_signal(sequence_id)


def _set_proceed_shutdown_signal(sequence_id):
    proceed_signal = _wait_all_workers_sequence_id_to_states[sequence_id].proceed_signal
    assert (
        not proceed_signal.is_set()
    ), "Termination signal sequence id {} got set twice.".format(
        sequence_id=sequence_id
    )
    proceed_signal.set()


@_require_initialized
def _wait_all_workers():
    r"""
    Block until all local and remote RPC processes reach this method and wait
    for all outstanding work to complete. Every RPC process must call this
    method before exit to perform a graceful shutdown. This should be used to
    terminate the RPC framework, and there is no guarantee that the RPC
    framework will work after this method returns.
    """
    assert (
        _ALL_WORKER_NAMES is not None
    ), "`_ALL_WORKER_NAMES` is not initialized for `def _wait_all_workers`."
    leader_worker_name = sorted(_ALL_WORKER_NAMES)[0]

    self_worker_name = _get_current_rpc_agent().get_worker_info().name

    global _wait_all_workers_sequence_id
    with _wait_all_workers_dict_lock:
        sequence_id = _wait_all_workers_sequence_id
        _wait_all_workers_sequence_id += 1

    is_leader_worker = leader_worker_name == self_worker_name

    # Phase 1: Followers send intents.
    # All followers report intents to the leader.
    if is_leader_worker:
        _on_leader_follower_report_shutdown_intent(sequence_id, self_worker_name)
    else:
        rpc_sync(
            leader_worker_name,
            _on_leader_follower_report_shutdown_intent,
            args=(sequence_id, self_worker_name,),
        )

    proceed_signal = _wait_all_workers_sequence_id_to_states[
        sequence_id
    ].proceed_signal
    proceed_signal.wait()

    # Phase 2: Leader asks followers to proceed.
    # Leader's signal is the first to be unblocked,
    # after receiving all followers' intents.
    if is_leader_worker:
        # The leader sends out proceeed signals to all followers.
        timeout = timedelta(seconds=5)
        _set_rpc_timeout(timeout)
        worker_name_to_response_future_dict = dict()
        for follower_worker_name in _ALL_WORKER_NAMES - {leader_worker_name}:
            fut = rpc_async(follower_worker_name, _set_proceed_shutdown_signal, args=(sequence_id,))
            worker_name_to_response_future_dict[follower_worker_name] = fut
        for follower_worker_name, fut in worker_name_to_response_future_dict.items():
            try:
                fut.wait()
            except RuntimeError as ex:
                logger.error(
                    "{worker_name} failed to respond to 'Shutdown Proceed.' request in {timeout}".format(
                        worker_name=follower_worker_name, timeout=timeout
                    )
                )


@_require_initialized
def shutdown(graceful=True):
    r"""
    Perform a shutdown of the RPC agent, and then destroy the RPC agent. This
    stops the local agent from accepting outstanding requests, and shuts
    down the RPC framework by terminating all RPC threads. If ``graceful=True``,
    this will block until all local and remote RPC processes reach this method
    and wait for all outstanding work to complete. Otherwise, if
    ``graceful=False``, this is a local shutdown, and it does not wait for other
    RPC processes to reach this method.

    Arguments:
        graceful (bool): Whether to do a graceful shutdown or not. If True,
                         this will 1) wait until there is no pending system
                         messages for ``UserRRefs`` and delete them; 2) block
                         until all local and remote RPC processes have reached
                         this method and wait for all outstanding work to
                         complete.

    Example::
        Make sure that ``MASTER_ADDRESS`` and ``MASTER_PORT`` are set properly
        on both workers. Refer to :meth:`~torch.distributed.init_process_group`
        API for more details. For example,

        >>> export MASTER_ADDRESS=localhost
        >>> export MASTER_port=5678

        Then run the following code in two different processes:

        >>> # On worker 0:
        >>> import torch
        >>> import torch.distributed.rpc as rpc
        >>> rpc.init_rpc("worker0", rank=0, world_size=2)
        >>> # do some work
        >>> result = rpc.rpc_sync("worker1", torch.add, args=(torch.ones(1), 1))
        >>> # ready to shutdown
        >>> rpc.shutdown()

        >>> # On worker 1:
        >>> import torch.distributed.rpc as rpc
        >>> rpc.init_rpc("worker1", rank=1, world_size=2)
        >>> # wait for worker 0 to finish work, and then shutdown.
        >>> rpc.shutdown()
    """
    if graceful:
        _wait_all_workers()
        _delete_all_user_rrefs()
        _get_current_rpc_agent().join()
    try:
        # This raises a `TORCH_CHECK()` exception on RRef leak detected.
        _destroy_rref_context(_ignore_rref_leak)
    finally:
        _get_current_rpc_agent().shutdown()
        # clean up python rpc handler in shutdown(), see comments in
        # PythonRpcHandler::cleanup(), call it in python API because the
        # cleanup() function has python dependency, it assumes python
        # interpreter exists.
        # No matter if RRef leak exception is raised, this clean-up code
        # must run to avoid destruction segfault in Python 3.5.
        _cleanup_python_rpc_handler()
        _reset_current_rpc_agent()


# TODO: add a context manager to wrap _init_rpc_backend and shutdown
def _init_rpc_backend(
    backend=backend_registry.BackendType.PROCESS_GROUP,
    store=None,
    name=None,
    rank=-1,
    world_size=-1,
    rpc_backend_options=None,
):

    if sys.version_info < (3, 0):
        raise RuntimeError("RPC package does not support Python2.")

    _validate_rpc_args(backend, store, name, rank, world_size, rpc_backend_options)

    if _is_current_rpc_agent_set():
        raise RuntimeError("RPC is already initialized")

    # Initialize RPC.
    rpc_agent = backend_registry.init_backend(
        backend,
        store=store,
        name=name,
        rank=rank,
        world_size=world_size,
        rpc_backend_options=rpc_backend_options,
    )

    worker_infos = rpc_agent.get_worker_infos()
    global _ALL_WORKER_NAMES
    _ALL_WORKER_NAMES = {worker_info.name for worker_info in worker_infos}

    _set_and_start_rpc_agent(rpc_agent)


@_require_initialized
def get_worker_info(worker_name=None):
    r"""
    Get :class:`~torch.distributed.rpc.WorkerInfo` of a given worker name.
    Use this :class:`~torch.distributed.rpc.WorkerInfo` to avoid passing an
    expensive string on every invocation.

    Arguments:
        worker_name (str): the string name of a worker. If ``None``, return the
                           the id of the current worker. (default ``None``)

    Returns:
        :class:`~torch.distributed.rpc.WorkerInfo` instance for the given
        ``worker_name`` or :class:`~torch.distributed.rpc.WorkerInfo` of the
        current worker if ``worker_name`` is ``None``.
    """
    if worker_name:
        return _get_current_rpc_agent().get_worker_info(worker_name)
    else:
        return _get_current_rpc_agent().get_worker_info()


def _to_worker_info(name_or_info):
    if isinstance(name_or_info, WorkerInfo):
        return name_or_info
    elif isinstance(name_or_info, str):
        return get_worker_info(name_or_info)
    else:
        raise ValueError("Cannot get WorkerInfo from name {}".format(name_or_info))


def _validate_rpc_args(backend, store, name, rank, world_size, rpc_backend_options):
    type_mapping = {
        backend: backend_registry.BackendType,
        store: dist.Store,
        name: str,
        rank: numbers.Integral,
        world_size: numbers.Integral,
        rpc_backend_options: RpcBackendOptions,
    }
    for arg, arg_type in type_mapping.items():
        if not isinstance(arg, arg_type):
            raise RuntimeError(
                "Argument {} must be of type {} but got type {}".format(
                    arg, arg_type, type(arg)
                )
            )


@_require_initialized
def remote(to, func, args=None, kwargs=None):
    r"""
    Make a remote call to run ``func`` on worker ``to`` and return an
    :class:`~torch.distributed.rpc.RRef` to the result value immediately.
    Worker ``to`` will be the owner of the returned
    :class:`~torch.distributed.rpc.RRef`, and the worker calling ``remote`` is
    a user. The owner manages the global reference count of its
    :class:`~torch.distributed.rpc.RRef`, and the owner
    :class:`~torch.distributed.rpc.RRef` is only destructed when globally there
    are no living references to it.

    Arguments:
        to (str or WorkerInfo): id or name of the destination worker.
        func (callable): a callable function, such as Python callables, builtin
                         operators (e.g. :meth:`~torch.add`) and annotated
                         TorchScript functions.
        args (tuple): the argument tuple for the ``func`` invocation.
        kwargs (dict): is a dictionary of keyword arguments for the ``func``
                       invocation.

    Returns:
        A user :class:`~torch.distributed.rpc.RRef` instance to the result
        value. Use the blocking API :meth:`torch.distributed.rpc.RRef.to_here`
        to retrieve the result value locally.

    .. warning ::
        Using GPU tensors as arguments or return values of ``func`` is not
        supported since we don't support sending GPU tensors over the wire. You
        need to explicitly copy GPU tensors to CPU before using them as
        arguments or return values of ``func``.

    .. warning ::
        The ``remote`` API does not copy storages of argument tensors until
        sending them over the wire, which could be done by a different thread
        depending on the RPC backend type. The caller should make sure that the
        contents of those tensors stay intact until the returned RRef is
        confirmed by the owner, which can be checked using the
        :meth:`torch.distributed.rpc.RRef.confirmed_by_owner` API.

    Example::
        Make sure that ``MASTER_ADDRESS`` and ``MASTER_PORT`` are set properly
        on both workers. Refer to :meth:`~torch.distributed.init_process_group`
        API for more details. For example,

        >>> export MASTER_ADDRESS=localhost
        >>> export MASTER_port=5678

        Then run the following code in two different processes:

        >>> # On worker 0:
        >>> import torch
        >>> import torch.distributed.rpc as rpc
        >>> rpc.init_rpc("worker0", rank=0, world_size=2)
        >>> rref1 = rpc.remote("worker1", torch.add, args=(torch.ones(2), 3))
        >>> rref2 = rpc.remote("worker1", torch.add, args=(torch.ones(2), 1))
        >>> x = rref1.to_here() + rref2.to_here()
        >>> rpc.shutdown()

        >>> # On worker 1:
        >>> import torch.distributed.rpc as rpc
        >>> rpc.init_rpc("worker1", rank=1, world_size=2)
        >>> rpc.shutdown()

<<<<<<< HEAD
        If invoking an annotated TorchScript function, then run the following
        code in two different processes, the TorchScript function will run 
        without GIL.
=======
        Below is an example of running a TorchScript function using RPC.
>>>>>>> d0577e19

        >>> # On both workers:
        >>> @torch.jit.script
        >>> def my_script_add(t1, t2):
        >>>    return torch.add(t1, t2)

        >>> # On worker 0:
        >>> import torch.distributed.rpc as rpc
        >>> rpc.init_rpc("worker0", rank=0, world_size=2)
        >>> rref = rpc.remote("worker1", my_script_add, args=(torch.ones(2), 3))
        >>> rref.to_here()
        >>> rpc.shutdown()

        >>> # On worker 1:
        >>> import torch.distributed.rpc as rpc
        >>> rpc.init_rpc("worker1", rank=1, world_size=2)
        >>> rpc.shutdown()
    """
    qualified_name = torch.jit._find_builtin(func)
    dst_worker_info = _to_worker_info(to)

    # If profiling is enabled, kick off the timer and retrieve back a
    # RecordFunction instance.
    rf = None
    if torch.autograd._profiler_enabled():
        rf = _start_record_function(
            RPCExecMode.REMOTE,
            str(qualified_name) if qualified_name is not None else func.__qualname__,
            get_worker_info().name,
            dst_worker_info.name,
        )

    args = args if args else ()
    kwargs = kwargs if kwargs else {}

    if qualified_name is not None:
        return _invoke_remote_builtin(dst_worker_info, qualified_name, rf, *args, **kwargs)
    elif isinstance(func, torch.jit.ScriptFunction):
        return _invoke_remote_torchscript(
            dst_worker_info.name, torch._jit_internal._qualified_name(func), *args, **kwargs
        )
    else:
        (pickled_python_udf, tensors) = _default_pickler.serialize(
            PythonUDF(func, args, kwargs)
        )
        return _invoke_remote_python_udf(dst_worker_info, pickled_python_udf, tensors, rf)


def _invoke_rpc(to, func, rpc_type, args=None, kwargs=None):
    if not callable(func):
        raise TypeError("function should be callable.")

    qualified_name = torch.jit._find_builtin(func)
    dst_worker_info = _to_worker_info(to)
    # If profiling is enabled, kick off the timer and retrieve back a
    # RecordFunction instance.
    rf = None
    if torch.autograd._profiler_enabled():
        rf = _start_record_function(
            rpc_type,
            str(qualified_name) if qualified_name is not None else func.__qualname__,
            get_worker_info().name,
            dst_worker_info.name,
        )

    args = args if args else ()
    kwargs = kwargs if kwargs else {}

    if qualified_name is not None:
        fut = _invoke_rpc_builtin(dst_worker_info, qualified_name, rf, *args, **kwargs)
    elif isinstance(func, torch.jit.ScriptFunction):
        fut = _invoke_rpc_torchscript(dst_worker_info.name, func, args, kwargs)
    else:
        (pickled_python_udf, tensors) = _default_pickler.serialize(
            PythonUDF(func, args, kwargs)
        )
        fut = _invoke_rpc_python_udf(dst_worker_info, pickled_python_udf, tensors, rf)
    return fut


@_require_initialized
def rpc_sync(to, func, args=None, kwargs=None):
    r"""
    Make a blocking RPC call to run function ``func`` on worker ``to``. RPC
    messages are sent and received in parallel to execution of Python code. This
    method is thread-safe.

    Arguments:
        to (str or WorkerInfo): id or name of the destination worker.
        func (callable): a callable function, such as Python callables, builtin
                         operators (e.g. :meth:`~torch.add`) and annotated
                         TorchScript functions.
        args (tuple): the argument tuple for the ``func`` invocation.
        kwargs (dict): is a dictionary of keyword arguments for the ``func``
                       invocation.

    Returns:
        Returns the result of running ``func`` with ``args`` and ``kwargs``.

    .. warning ::
        Using GPU tensors as arguments or return values of ``func`` is not
        supported since we don't support sending GPU tensors over the wire. You
        need to explicitly copy GPU tensors to CPU before using them as
        arguments or return values of ``func``.

    Example::
        Make sure that ``MASTER_ADDRESS`` and ``MASTER_PORT`` are set properly
        on both workers. Refer to :meth:`~torch.distributed.init_process_group`
        API for more details. For example,

        >>> export MASTER_ADDRESS=localhost
        >>> export MASTER_port=5678

        Then run the following code in two different processes:

        >>> # On worker 0:
        >>> import torch
        >>> import torch.distributed.rpc as rpc
        >>> rpc.init_rpc("worker0", rank=0, world_size=2)
        >>> ret = rpc.rpc_sync("worker1", torch.add, args=(torch.ones(2), 3))
        >>> rpc.shutdown()

        >>> # On worker 1:
        >>> import torch.distributed.rpc as rpc
        >>> rpc.init_rpc("worker1", rank=1, world_size=2)
        >>> rpc.shutdown()

<<<<<<< HEAD
        If invoking an annotated TorchScript function, then run the following
        code in two different processes, the TorchScript function will run 
        without GIL.
=======
        Below is an example of running a TorchScript function using RPC.
>>>>>>> d0577e19

        >>> # On both workers:
        >>> @torch.jit.script
        >>> def my_script_add(t1, t2):
        >>>    return torch.add(t1, t2)

        >>> # On worker 0:
        >>> import torch.distributed.rpc as rpc
        >>> rpc.init_rpc("worker0", rank=0, world_size=2)
        >>> ret = rpc.rpc_sync("worker1", my_script_add, args=(torch.ones(2), 3))
        >>> rpc.shutdown()

        >>> # On worker 1:
        >>> import torch.distributed.rpc as rpc
        >>> rpc.init_rpc("worker1", rank=1, world_size=2)
        >>> rpc.shutdown()

    """
    fut = _invoke_rpc(to, func, RPCExecMode.SYNC, args, kwargs)
    return fut.wait()


@_require_initialized
def rpc_async(to, func, args=None, kwargs=None):
    r"""
    Make a non-blocking RPC call to run function ``func`` on worker ``to``. RPC
    messages are sent and received in parallel to execution of Python code. This
    method is thread-safe. This method will immediately return a Future that can
    be awaited on.

    Arguments:
        to (str or WorkerInfo): id or name of the destination worker.
        func (callable): a callable function, such as Python callables, builtin
                         operators (e.g. :meth:`~torch.add`) and annotated
                         TorchScript functions.
        args (tuple): the argument tuple for the ``func`` invocation.
        kwargs (dict): is a dictionary of keyword arguments for the ``func``
                       invocation.

    Returns:
        Returns a Future object that can be waited
        on. When completed, the return value of ``func`` on ``args`` and
        ``kwargs`` can be retrieved from the Future object.

    .. warning ::
        Using GPU tensors as arguments or return values of ``func`` is not
        supported since we don't support sending GPU tensors over the wire. You
        need to explicitly copy GPU tensors to CPU before using them as
        arguments or return values of ``func``.

    .. warning ::
        The ``rpc_async`` API does not copy storages of argument tensors until
        sending them over the wire, which could be done by a different thread
        depending on the RPC backend type. The caller should make sure that the
        contents of those tensors stay intact until the returned Future
        completes.

    Example::
        Make sure that ``MASTER_ADDRESS`` and ``MASTER_PORT`` are set properly
        on both workers. Refer to :meth:`~torch.distributed.init_process_group`
        API for more details. For example,

        >>> export MASTER_ADDRESS=localhost
        >>> export MASTER_port=5678

        Then run the following code in two different processes:

        >>> # On worker 0:
        >>> import torch
        >>> import torch.distributed.rpc as rpc
        >>> rpc.init_rpc("worker0", rank=0, world_size=2)
        >>> fut1 = rpc.rpc_async("worker1", torch.add, args=(torch.ones(2), 3))
        >>> fut2 = rpc.rpc_async("worker1", min, args=(1, 2))
        >>> result = fut1.wait() + fut2.wait()
        >>> rpc.shutdown()

        >>> # On worker 1:
        >>> import torch.distributed.rpc as rpc
        >>> rpc.init_rpc("worker1", rank=1, world_size=2)
        >>> rpc.shutdown()

<<<<<<< HEAD
        If invoking an annotated TorchScript function, then run the following
        code in two different processes, the TorchScript function will run 
        without GIL.
=======
        Below is an example of running a TorchScript function using RPC.
>>>>>>> d0577e19

        >>> # On both workers:
        >>> @torch.jit.script
        >>> def my_script_add(t1, t2):
        >>>    return torch.add(t1, t2)

        >>> # On worker 0:
        >>> import torch.distributed.rpc as rpc
        >>> rpc.init_rpc("worker0", rank=0, world_size=2)
        >>> fut = rpc.rpc_async("worker1", my_script_add, args=(torch.ones(2), 3))
        >>> ret = fut.wait()
        >>> rpc.shutdown()

        >>> # On worker 1:
        >>> import torch.distributed.rpc as rpc
        >>> rpc.init_rpc("worker1", rank=1, world_size=2)
        >>> rpc.shutdown()
    """
    return _invoke_rpc(to, func, RPCExecMode.ASYNC, args, kwargs)<|MERGE_RESOLUTION|>--- conflicted
+++ resolved
@@ -403,13 +403,7 @@
         >>> rpc.init_rpc("worker1", rank=1, world_size=2)
         >>> rpc.shutdown()
 
-<<<<<<< HEAD
-        If invoking an annotated TorchScript function, then run the following
-        code in two different processes, the TorchScript function will run 
-        without GIL.
-=======
         Below is an example of running a TorchScript function using RPC.
->>>>>>> d0577e19
 
         >>> # On both workers:
         >>> @torch.jit.script
@@ -537,13 +531,7 @@
         >>> rpc.init_rpc("worker1", rank=1, world_size=2)
         >>> rpc.shutdown()
 
-<<<<<<< HEAD
-        If invoking an annotated TorchScript function, then run the following
-        code in two different processes, the TorchScript function will run 
-        without GIL.
-=======
         Below is an example of running a TorchScript function using RPC.
->>>>>>> d0577e19
 
         >>> # On both workers:
         >>> @torch.jit.script
@@ -625,13 +613,7 @@
         >>> rpc.init_rpc("worker1", rank=1, world_size=2)
         >>> rpc.shutdown()
 
-<<<<<<< HEAD
-        If invoking an annotated TorchScript function, then run the following
-        code in two different processes, the TorchScript function will run 
-        without GIL.
-=======
         Below is an example of running a TorchScript function using RPC.
->>>>>>> d0577e19
 
         >>> # On both workers:
         >>> @torch.jit.script
