r""" Functional interface (quantized)."""
from __future__ import absolute_import
from __future__ import division
from __future__ import print_function
from __future__ import unicode_literals

import torch
from torch._jit_internal import List as _List
from torch.nn.modules.utils import _pair, _triple

# Although some of the functions and docstrings are mirrored from the torch.nn,
# we want to have them here for future changes.

def avg_pool2d(input, kernel_size, stride=None, padding=0, ceil_mode=False,
               count_include_pad=True, divisor_override=None):
    r"""
    Applies 2D average-pooling operation in :math:`kH \times kW` regions by step size
    :math:`sH \times sW` steps. The number of output features is equal to the number of
    input planes.

    .. note:: The input quantization parameters propagate to the output.

    See :class:`~torch.nn.quantized.AvgPool2d` for details and output shape.

    Args:
        input: quantized input tensor :math:`(\text{minibatch} , \text{in\_channels} , iH , iW)`
        kernel_size: size of the pooling region. Can be a single number or a
          tuple `(kH, kW)`
        stride: stride of the pooling operation. Can be a single number or a
          tuple `(sH, sW)`. Default: :attr:`kernel_size`
        padding: implicit zero paddings on both sides of the input. Can be a
          single number or a tuple `(padH, padW)`. Default: 0
        ceil_mode: when True, will use `ceil` instead of `floor` in the formula
            to compute the output shape. Default: ``False``
        count_include_pad: when True, will include the zero-padding in the
            averaging calculation. Default: ``True``
        divisor_override: if specified, it will be used as divisor, otherwise
             size of the pooling region will be used. Default: None
    """
    if not input.is_quantized:
        raise ValueError("Input to 'quantized.avg_pool2d' must be quantized!")
    return torch.nn.functional.avg_pool2d(input, kernel_size, stride, padding,
                                          ceil_mode, count_include_pad,
                                          divisor_override)

def avg_pool3d(input, kernel_size, stride=None, padding=0, ceil_mode=False,
               count_include_pad=True, divisor_override=None):
    r"""
    Applies 3D average-pooling operation in :math:`kD \ times kH \times kW` regions by step size
    :math:`sD \times sH \times sW` steps. The number of output features is equal to the number of
    input planes.

    .. note:: The input quantization parameters propagate to the output.

    Args:
        input: quantized input tensor :math:`(\text{minibatch} , \text{in\_channels} , iH , iW)`
        kernel_size: size of the pooling region. Can be a single number or a
          tuple `(kD, kH, kW)`
        stride: stride of the pooling operation. Can be a single number or a
          tuple `(sD, sH, sW)`. Default: :attr:`kernel_size`
        padding: implicit zero paddings on both sides of the input. Can be a
          single number or a tuple `(padD, padH, padW)`. Default: 0
        ceil_mode: when True, will use `ceil` instead of `floor` in the formula
            to compute the output shape. Default: ``False``
        count_include_pad: when True, will include the zero-padding in the
            averaging calculation. Default: ``True``
        divisor_override: if specified, it will be used as divisor, otherwise
             size of the pooling region will be used. Default: None
    """
    if not input.is_quantized:
        raise ValueError("Input to 'quantized.avg_pool3d' must be quantized!")
    return torch.nn.functional.avg_pool3d(input, kernel_size, stride, padding,
                                          ceil_mode, count_include_pad,
                                          divisor_override)

def adaptive_avg_pool2d(input, output_size):
    # type: (Tensor, BroadcastingList2[int]) -> Tensor
    r"""
    Applies a 2D adaptive average pooling over a quantized input signal composed
    of several quantized input planes.

    .. note:: The input quantization paramteres propagate to the output.

    See :class:`~torch.nn.quantized.AdaptiveAvgPool2d` for details and output shape.

    Args:
        output_size: the target output size (single integer or
                     double-integer tuple)
    """
    if not input.is_quantized:
        raise ValueError("Input to 'quantized.adaptive_avg_pool2d' must be quantized!")
    return torch.nn.functional.adaptive_avg_pool2d(input, output_size)

def conv2d(input, weight, bias,
           stride=1, padding=0, dilation=1, groups=1,
           padding_mode='zeros',
           scale=1.0, zero_point=0,
           dtype=torch.quint8):
    r"""
    Applies a 2D convolution over a quantized 2D input composed of several input
    planes.

    See :class:`~torch.nn.quantized.Conv2d` for details and output shape.

    Args:
        input: quantized input tensor of shape :math:`(\text{minibatch} , \text{in\_channels} , iH , iW)`
        weight: quantized filters of shape :math:`(\text{out\_channels} , \frac{\text{in\_channels}}{\text{groups}} , kH , kW)`
        bias: **non-quantized** bias tensor of shape :math:`(\text{out\_channels})`. The tensor type must be `torch.float`.
        stride: the stride of the convolving kernel. Can be a single number or a
          tuple `(sH, sW)`. Default: 1
        padding: implicit paddings on both sides of the input. Can be a
          single number or a tuple `(padH, padW)`. Default: 0
        dilation: the spacing between kernel elements. Can be a single number or
          a tuple `(dH, dW)`. Default: 1
        groups: split input into groups, :math:`\text{in\_channels}` should be divisible by the
          number of groups. Default: 1
        padding_mode: the padding mode to use. Only "zeros" is supported for quantized convolution at the moment. Default: "zeros"
        scale: quantization scale for the output. Default: 1.0
        zero_point: quantization zero_point for the output. Default: 0
        dtype: quantization data type to use. Default: ``torch.quint8``

    Examples::

        >>> from torch.nn.quantized import functional as qF
        >>> filters = torch.randn(8, 4, 3, 3, dtype=torch.float)
        >>> inputs = torch.randn(1, 4, 5, 5, dtype=torch.float)
        >>> bias = torch.randn(8, dtype=torch.float)
        >>>
        >>> scale, zero_point = 1.0, 0
        >>> dtype_inputs = torch.quint8
        >>> dtype_filters = torch.qint8
        >>>
        >>> q_filters = torch.quantize_per_tensor(filters, scale, zero_point, dtype_filters)
        >>> q_inputs = torch.quantize_per_tensor(inputs, scale, zero_point, dtype_inputs)
        >>> qF.conv2d(q_inputs, q_filters, bias, padding=1, scale=scale, zero_point=zero_point)
    """  # noqa: E501
    if padding_mode != 'zeros':
        raise NotImplementedError("Only zero-padding is supported!")
    if input.dtype != torch.quint8:
        raise NotImplementedError("Only torch.quint8 is supported for activation tensor!")
    if weight.dtype != torch.qint8:
        raise NotImplementedError("Only torch.qint8 is supported for weight tensor!")
    if input.ndim != 4:
        raise ValueError("Input shape must be `(N, C, H, W)`!")
    stride = _pair(stride)
    padding = _pair(padding)
    dilation = _pair(dilation)

    prepacked_weight = torch.ops.quantized.conv2d_prepack(
        weight, bias, stride, padding, dilation, groups)
    return torch.ops.quantized.conv2d(input,
                                      prepacked_weight,
                                      stride, padding, dilation,
                                      groups, scale, zero_point)

def conv3d(input, weight, bias, stride=1, padding=0, dilation=1, groups=1,
           padding_mode='zeros', scale=1.0, zero_point=0, dtype=torch.quint8):
    r"""
    Applies a 3D convolution over a quantized 3D input composed of several input
    planes.

    See :class:`~torch.nn.quantized.Conv3d` for details and output shape.

    Args:
        input: quantized input tensor of shape
          :math:`(\text{minibatch} , \text{in\_channels} , iD , iH , iW)`
        weight: quantized filters of shape
          :math:`(\text{out\_channels} , \frac{\text{in\_channels}}{\text{groups}} , kD , kH , kW)`
        bias: **non-quantized** bias tensor of shape
          :math:`(\text{out\_channels})`. The tensor type must be `torch.float`.
        stride: the stride of the convolving kernel. Can be a single number or a
          tuple `(sD, sH, sW)`. Default: 1
        padding: implicit paddings on both sides of the input. Can be a
          single number or a tuple `(padD, padH, padW)`. Default: 0
        dilation: the spacing between kernel elements. Can be a single number or
          a tuple `(dD, dH, dW)`. Default: 1
        groups: split input into groups, :math:`\text{in\_channels}` should be
          divisible by the number of groups. Default: 1
        padding_mode: the padding mode to use. Only "zeros" is supported for
          quantized convolution at the moment. Default: "zeros"
        scale: quantization scale for the output. Default: 1.0
        zero_point: quantization zero_point for the output. Default: 0
        dtype: quantization data type to use. Default: ``torch.quint8``

    Examples::

        >>> from torch.nn.quantized import functional as qF
        >>> filters = torch.randn(8, 4, 3, 3, 3, dtype=torch.float)
        >>> inputs = torch.randn(1, 4, 5, 5, 5, dtype=torch.float)
        >>> bias = torch.randn(8, dtype=torch.float)
        >>>
        >>> scale, zero_point = 1.0, 0
        >>> dtype_inputs = torch.quint8
        >>> dtype_filters = torch.qint8
        >>>
        >>> q_filters = torch.quantize_per_tensor(filters, scale, zero_point, dtype_filters)
        >>> q_inputs = torch.quantize_per_tensor(inputs, scale, zero_point, dtype_inputs)
        >>> qF.conv3d(q_inputs, q_filters, bias, padding=1, scale=scale, zero_point=zero_point)
    """  # noqa: E501
    if padding_mode != 'zeros':
        raise NotImplementedError("Only zero-padding is supported!")
    if input.dtype != torch.quint8:
        raise NotImplementedError("Only torch.quint8 is supported for activation tensor!")
    if weight.dtype != torch.qint8:
        raise NotImplementedError("Only torch.qint8 is supported for weight tensor!")
    if input.ndim != 5:
        raise ValueError("Input shape must be `(N, C, D, H, W)`!")
    stride = _triple(stride)
    padding = _triple(padding)
    dilation = _triple(dilation)

    prepacked_weight = torch.ops.quantized.conv3d_prepack(
        weight, bias, stride, padding, dilation, groups)
    return torch.ops.quantized.conv3d(
        input, prepacked_weight, stride, padding, dilation, groups, scale,
        zero_point)

def interpolate(input, size=None, scale_factor=None, mode='nearest', align_corners=None):
    r"""Down/up samples the input to either the given :attr:`size` or the given
    :attr:`scale_factor`

    See :func:`torch.nn.functional.interpolate` for implementation details.

    The input dimensions are interpreted in the form:
    `mini-batch x channels x [optional depth] x [optional height] x width`.

    .. note:: The input quantization parameters propagate to the output.

    .. note:: Only 2D input is supported for quantized inputs

    .. note:: Only the following modes are supported for the quantized inputs:

        - `bilinear`
        - `nearest`

    Args:
        input (Tensor): the input tensor
        size (int or Tuple[int] or Tuple[int, int] or Tuple[int, int, int]):
            output spatial size.
        scale_factor (float or Tuple[float]): multiplier for spatial size. Has to match input size if it is a tuple.
        mode (str): algorithm used for upsampling:
            ``'nearest'`` | ``'bilinear'``
        align_corners (bool, optional): Geometrically, we consider the pixels of the
            input and output as squares rather than points.
            If set to ``True``, the input and output tensors are aligned by the
            center points of their corner pixels, preserving the values at the corner pixels.
            If set to ``False``, the input and output tensors are aligned by the corner
            points of their corner pixels, and the interpolation uses edge value padding
            for out-of-boundary values, making this operation *independent* of input size
            when :attr:`scale_factor` is kept the same. This only has an effect when :attr:`mode`
            is ``'bilinear'``.
            Default: ``False``
    """
    if not input.is_quantized:
        raise ValueError("Input to 'quantized.interpolate' must be quantized!")
    return torch.nn.functional.interpolate(input, size, scale_factor, mode,
                                           align_corners)

def linear(input, weight, bias=None, scale=None, zero_point=None):
    # type: (Tensor, Tensor, Optional[Tensor], Optional[float], Optional[int]) -> Tensor
    r"""
    Applies a linear transformation to the incoming quantized data:
    :math:`y = xA^T + b`.
    See :class:`~torch.nn.quantized.Linear`

    .. note::

      Current implementation packs weights on every call, which has penalty on performance.
      If you want to avoid the overhead, use :class:`~torch.nn.quantized.Linear`.

    Args:
      input (Tensor): Quantized input of type `torch.quint8`
      weight (Tensor): Quantized weight of type `torch.qint8`
      bias (Tensor): None or fp32 bias of type `torch.float`
      scale (double): output scale. If None, derived from the input scale
      zero_point (long): output zero point. If None, derived from the input zero_point

    Shape:
        - Input: :math:`(N, *, in\_features)` where `*` means any number of
          additional dimensions
        - Weight: :math:`(out\_features, in\_features)`
        - Bias: :math:`(out\_features)`
        - Output: :math:`(N, *, out\_features)`
    """
    if scale is None:
        scale = input.q_scale()
    if zero_point is None:
        zero_point = input.q_zero_point()
    _packed_params = torch.ops.quantized.linear_prepack(weight, bias)
    return torch.ops.quantized.linear(input, _packed_params, scale, zero_point)

def max_pool2d(input, kernel_size, stride=None, padding=0, dilation=1,
               ceil_mode=False, return_indices=False):
    r"""Applies a 2D max pooling over a quantized input signal composed of
    several quantized input planes.

    .. note:: The input quantization parameters are propagated to the output.

    See :class:`~torch.nn.quantized.MaxPool2d` for details.
    """
    if return_indices:
        raise NotImplementedError("return_indices is not yet implemented!")
    if stride is None:
        stride = torch.jit.annotate(_List[int], [])
    return torch.nn.functional.max_pool2d(input, kernel_size, stride, padding,
                                          dilation, ceil_mode, return_indices)

def relu(input, inplace=False):
    # type: (Tensor, bool) -> Tensor
    r"""relu(input, inplace=False) -> Tensor

    Applies the rectified linear unit function element-wise.
    See :class:`~torch.nn.quantized.ReLU` for more details.

    Args:
        input: quantized input
        inplace: perform the computation inplace
    """
    if not input.is_quantized:
        raise ValueError("Input to 'quantized.relu' must be quantized!")
    if inplace:
        return torch.relu_(input)
    else:
        return torch.relu(input)

def leaky_relu(input, negative_slope=0.01, inplace=False,
               scale=None, zero_point=None):
    # type: (Tensor, float, bool, float, int) -> Tensor
    r"""
    Quantized version of the.
    leaky_relu(input, negative_slope=0.01, inplace=False, scale, zero_point) -> Tensor

    Applies element-wise,
    :math:`\text{LeakyReLU}(x) = \max(0, x) + \text{negative\_slope} * \min(0, x)`

    Args:
        input: Quaintized input
        negative_slope: The slope of the negative input
        inplace: Inplace modification of the input tensor
        scale, zero_point: Scale and zero point of thhe output tensor.

    See :class:`~torch.nn.LeakyReLU` for more details.
    """
    if scale is not None and zero_point is not None:
        assert not inplace, "Cannot rescale with `inplace`"
        output = torch.quantize_per_tensor(torch.zeros(input.shape),
                                           scale, int(zero_point), input.dtype)
        torch._C._nn.leaky_relu(input, negative_slope, out=output)
        return output
    if inplace:
        result = torch._C._nn.leaky_relu_(input, negative_slope)
    else:
        result = torch._C._nn.leaky_relu(input, negative_slope)
    return result

<<<<<<< HEAD
def gelu(input):
    # type: (Tensor) -> Tensor
    # note: inplace and out not supported in FP, so not added here
    r"""gelu(input) -> Tensor

    Applies element-wise the quantized version of the function
    :math:`\text{GELU}(x) = x * \Phi(x)`

    where :math:`\Phi(x)` is the Cumulative Distribution Function for Gaussian Distribution.

    See `Gaussian Error Linear Units (GELUs) <https://arxiv.org/abs/1606.08415>`_.
    """
    result = torch._C._nn.gelu(input)
    return result
=======
def hardtanh(input, min_val=-1., max_val=1., inplace=False):
    # type: (Tensor, float, float, bool) -> Tensor
    r"""
    hardtanh(input, min_val=-1., max_val=1., inplace=False) -> Tensor

    Applies the quantized HardTanh function element-wise, with scale and
    zero-point carried over from the input tensor. See :class:`~torch.nn.Hardtanh`
    for more details.
    """
    if not input.is_quantized:
        raise ValueError("Input to 'quantized.hardtanh' must be quantized!")
    if inplace:
        return torch._C._nn.hardtanh_(input, min_val, max_val)
    return torch._C._nn.hardtanh(input, min_val, max_val)
>>>>>>> 12fb8148

def clamp(input, min_, max_):
    # type: (Tensor, float, float) -> Tensor
    r"""float(input, min_, max_) -> Tensor

    Applies the clamp function element-wise.
    See :class:`~torch.nn.quantized.clamp` for more details.

    Args:
        input: quantized input
        min_: minimum value for clamping
        max_: maximum value for clamping
    """
    if not input.is_quantized:
        raise ValueError("Input to 'quantized.clamp' must be quantized!")
    return torch.clamp(input, min_, max_)

def upsample(input, size=None, scale_factor=None, mode='nearest', align_corners=None):
    r"""Upsamples the input to either the given :attr:`size` or the given
    :attr:`scale_factor`

    .. warning::
        This function is deprecated in favor of
        :func:`torch.nn.quantized.functional.interpolate`.
        This is equivalent with ``nn.quantized.functional.interpolate(...)``.

    See :func:`torch.nn.functional.interpolate` for implementation details.

    The input dimensions are interpreted in the form:
    `mini-batch x channels x [optional depth] x [optional height] x width`.

    .. note:: The input quantization parameters propagate to the output.

    .. note:: Only 2D input is supported for quantized inputs

    .. note:: Only the following modes are supported for the quantized inputs:

        - `bilinear`
        - `nearest`

    Args:
        input (Tensor): quantized input tensor
        size (int or Tuple[int] or Tuple[int, int] or Tuple[int, int, int]):
            output spatial size.
        scale_factor (float or Tuple[float]): multiplier for spatial size. Has to be an integer.
        mode (string): algorithm used for upsampling:
            ``'nearest'`` | ``'bilinear'``
        align_corners (bool, optional): Geometrically, we consider the pixels of the
            input and output as squares rather than points.
            If set to ``True``, the input and output tensors are aligned by the
            center points of their corner pixels, preserving the values at the corner pixels.
            If set to ``False``, the input and output tensors are aligned by the corner
            points of their corner pixels, and the interpolation uses edge value padding
            for out-of-boundary values, making this operation *independent* of input size
            when :attr:`scale_factor` is kept the same. This only has an effect when :attr:`mode`
            is ``'bilinear'``.
            Default: ``False``

    .. warning::
        With ``align_corners = True``, the linearly interpolating modes
        (`bilinear`) don't proportionally align the
        output and input pixels, and thus the output values can depend on the
        input size. This was the default behavior for these modes up to version
        0.3.1. Since then, the default behavior is ``align_corners = False``.
        See :class:`~torch.nn.Upsample` for concrete examples on how this
        affects the outputs.
    """
    warnings.warn("nn.quantized.functional.upsample is deprecated. Use nn.quantized.functional.interpolate instead.")
    return interpolate(input, size, scale_factor, mode, align_corners)

def upsample_bilinear(input, size=None, scale_factor=None):
    r"""Upsamples the input, using bilinear upsampling.

    .. warning::
        This function is deprecated in favor of
        :func:`torch.nn.quantized.functional.interpolate`.
        This is equivalent with
        ``nn.quantized.functional.interpolate(..., mode='bilinear', align_corners=True)``.

    .. note:: The input quantization parameters propagate to the output.

    .. note:: Only 2D inputs are supported

    Args:
        input (Tensor): quantized input
        size (int or Tuple[int, int]): output spatial size.
        scale_factor (int or Tuple[int, int]): multiplier for spatial size
    """
    # DeprecationWarning is ignored by default
    warnings.warn("nn.quantized.functional.upsample_bilinear is deprecated. Use nn.quantized.functional.interpolate instead.")
    return interpolate(input, size, scale_factor, mode='bilinear', align_corners=True)

def upsample_nearest(input, size=None, scale_factor=None):
    r"""Upsamples the input, using nearest neighbours' pixel values.

    .. warning::
        This function is deprecated in favor of
        :func:`torch.nn.quantized.functional.interpolate`.
        This is equivalent with ``nn.quantized.functional.interpolate(..., mode='nearest')``.

    .. note:: The input quantization parameters propagate to the output.

    .. note:: Only 2D inputs are supported

    Args:
        input (Tensor): quantized input
        size (int or Tuple[int, int] or Tuple[int, int, int]): output spatial
            size.
        scale_factor (int): multiplier for spatial size. Has to be an integer.
    """
    # DeprecationWarning is ignored by default
    warnings.warn("nn.quantized.functional.upsample_nearest is deprecated. Use nn.quantized.functional.interpolate instead.")
    return interpolate(input, size, scale_factor, mode='nearest')<|MERGE_RESOLUTION|>--- conflicted
+++ resolved
@@ -353,7 +353,21 @@
         result = torch._C._nn.leaky_relu(input, negative_slope)
     return result
 
-<<<<<<< HEAD
+def hardtanh(input, min_val=-1., max_val=1., inplace=False):
+    # type: (Tensor, float, float, bool) -> Tensor
+    r"""
+    hardtanh(input, min_val=-1., max_val=1., inplace=False) -> Tensor
+
+    Applies the quantized HardTanh function element-wise, with scale and
+    zero-point carried over from the input tensor. See :class:`~torch.nn.Hardtanh`
+    for more details.
+    """
+    if not input.is_quantized:
+        raise ValueError("Input to 'quantized.hardtanh' must be quantized!")
+    if inplace:
+        return torch._C._nn.hardtanh_(input, min_val, max_val)
+    return torch._C._nn.hardtanh(input, min_val, max_val)
+
 def gelu(input):
     # type: (Tensor) -> Tensor
     # note: inplace and out not supported in FP, so not added here
@@ -368,22 +382,6 @@
     """
     result = torch._C._nn.gelu(input)
     return result
-=======
-def hardtanh(input, min_val=-1., max_val=1., inplace=False):
-    # type: (Tensor, float, float, bool) -> Tensor
-    r"""
-    hardtanh(input, min_val=-1., max_val=1., inplace=False) -> Tensor
-
-    Applies the quantized HardTanh function element-wise, with scale and
-    zero-point carried over from the input tensor. See :class:`~torch.nn.Hardtanh`
-    for more details.
-    """
-    if not input.is_quantized:
-        raise ValueError("Input to 'quantized.hardtanh' must be quantized!")
-    if inplace:
-        return torch._C._nn.hardtanh_(input, min_val, max_val)
-    return torch._C._nn.hardtanh(input, min_val, max_val)
->>>>>>> 12fb8148
 
 def clamp(input, min_, max_):
     # type: (Tensor, float, float) -> Tensor
