r"""Functional interface"""
from __future__ import division

import warnings
import math

import torch
from torch._C import _infer_size, _add_docstr
from . import _reduction as _Reduction
from .modules import utils
from .modules.utils import _single, _pair, _triple, _list_with_default
from . import grad  # noqa: F401
from torch import _VF
from .._jit_internal import boolean_dispatch, List, Optional, _overload
from .._overrides import has_torch_function, handle_torch_function


Tensor = torch.Tensor

conv1d = _add_docstr(torch.conv1d, r"""
conv1d(input, weight, bias=None, stride=1, padding=0, dilation=1, groups=1) -> Tensor

Applies a 1D convolution over an input signal composed of several input
planes.

See :class:`~torch.nn.Conv1d` for details and output shape.

.. include:: cudnn_deterministic.rst

Args:
    input: input tensor of shape :math:`(\text{minibatch} , \text{in\_channels} , iW)`
    weight: filters of shape :math:`(\text{out\_channels} , \frac{\text{in\_channels}}{\text{groups}} , kW)`
    bias: optional bias of shape :math:`(\text{out\_channels})`. Default: ``None``
    stride: the stride of the convolving kernel. Can be a single number or
      a one-element tuple `(sW,)`. Default: 1
    padding: implicit paddings on both sides of the input. Can be a
      single number or a one-element tuple `(padW,)`. Default: 0
    dilation: the spacing between kernel elements. Can be a single number or
      a one-element tuple `(dW,)`. Default: 1
    groups: split input into groups, :math:`\text{in\_channels}` should be divisible by
      the number of groups. Default: 1

Examples::

    >>> filters = torch.randn(33, 16, 3)
    >>> inputs = torch.randn(20, 16, 50)
    >>> F.conv1d(inputs, filters)
""")

conv2d = _add_docstr(torch.conv2d, r"""
conv2d(input, weight, bias=None, stride=1, padding=0, dilation=1, groups=1) -> Tensor

Applies a 2D convolution over an input image composed of several input
planes.

See :class:`~torch.nn.Conv2d` for details and output shape.

.. include:: cudnn_deterministic.rst

Args:
    input: input tensor of shape :math:`(\text{minibatch} , \text{in\_channels} , iH , iW)`
    weight: filters of shape :math:`(\text{out\_channels} , \frac{\text{in\_channels}}{\text{groups}} , kH , kW)`
    bias: optional bias tensor of shape :math:`(\text{out\_channels})`. Default: ``None``
    stride: the stride of the convolving kernel. Can be a single number or a
      tuple `(sH, sW)`. Default: 1
    padding: implicit paddings on both sides of the input. Can be a
      single number or a tuple `(padH, padW)`. Default: 0
    dilation: the spacing between kernel elements. Can be a single number or
      a tuple `(dH, dW)`. Default: 1
    groups: split input into groups, :math:`\text{in\_channels}` should be divisible by the
      number of groups. Default: 1

Examples::

    >>> # With square kernels and equal stride
    >>> filters = torch.randn(8,4,3,3)
    >>> inputs = torch.randn(1,4,5,5)
    >>> F.conv2d(inputs, filters, padding=1)
""")  # noqa: E501

conv3d = _add_docstr(torch.conv3d, r"""
conv3d(input, weight, bias=None, stride=1, padding=0, dilation=1, groups=1) -> Tensor

Applies a 3D convolution over an input image composed of several input
planes.

See :class:`~torch.nn.Conv3d` for details and output shape.

.. include:: cudnn_deterministic.rst

Args:
    input: input tensor of shape :math:`(\text{minibatch} , \text{in\_channels} , iT , iH , iW)`
    weight: filters of shape :math:`(\text{out\_channels} , \frac{\text{in\_channels}}{\text{groups}} , kT , kH , kW)`
    bias: optional bias tensor of shape :math:`(\text{out\_channels})`. Default: None
    stride: the stride of the convolving kernel. Can be a single number or a
      tuple `(sT, sH, sW)`. Default: 1
    padding: implicit paddings on both sides of the input. Can be a
      single number or a tuple `(padT, padH, padW)`. Default: 0
    dilation: the spacing between kernel elements. Can be a single number or
      a tuple `(dT, dH, dW)`. Default: 1
    groups: split input into groups, :math:`\text{in\_channels}` should be divisible by
      the number of groups. Default: 1

Examples::

    >>> filters = torch.randn(33, 16, 3, 3, 3)
    >>> inputs = torch.randn(20, 16, 50, 10, 20)
    >>> F.conv3d(inputs, filters)
""")  # noqa: E501

conv_transpose1d = _add_docstr(torch.conv_transpose1d, r"""
conv_transpose1d(input, weight, bias=None, stride=1, padding=0, output_padding=0, groups=1, dilation=1) -> Tensor

Applies a 1D transposed convolution operator over an input signal
composed of several input planes, sometimes also called "deconvolution".

See :class:`~torch.nn.ConvTranspose1d` for details and output shape.

.. include:: cudnn_deterministic.rst

Args:
    input: input tensor of shape :math:`(\text{minibatch} , \text{in\_channels} , iW)`
    weight: filters of shape :math:`(\text{in\_channels} , \frac{\text{out\_channels}}{\text{groups}} , kW)`
    bias: optional bias of shape :math:`(\text{out\_channels})`. Default: None
    stride: the stride of the convolving kernel. Can be a single number or a
      tuple ``(sW,)``. Default: 1
    padding: ``dilation * (kernel_size - 1) - padding`` zero-padding will be added to both
      sides of each dimension in the input. Can be a single number or a tuple
      ``(padW,)``. Default: 0
    output_padding: additional size added to one side of each dimension in the
      output shape. Can be a single number or a tuple ``(out_padW)``. Default: 0
    groups: split input into groups, :math:`\text{in\_channels}` should be divisible by the
      number of groups. Default: 1
    dilation: the spacing between kernel elements. Can be a single number or
      a tuple ``(dW,)``. Default: 1

Examples::

    >>> inputs = torch.randn(20, 16, 50)
    >>> weights = torch.randn(16, 33, 5)
    >>> F.conv_transpose1d(inputs, weights)
""")

conv_transpose2d = _add_docstr(torch.conv_transpose2d, r"""
conv_transpose2d(input, weight, bias=None, stride=1, padding=0, output_padding=0, groups=1, dilation=1) -> Tensor

Applies a 2D transposed convolution operator over an input image
composed of several input planes, sometimes also called "deconvolution".

See :class:`~torch.nn.ConvTranspose2d` for details and output shape.

.. include:: cudnn_deterministic.rst

Args:
    input: input tensor of shape :math:`(\text{minibatch} , \text{in\_channels} , iH , iW)`
    weight: filters of shape :math:`(\text{in\_channels} , \frac{\text{out\_channels}}{\text{groups}} , kH , kW)`
    bias: optional bias of shape :math:`(\text{out\_channels})`. Default: None
    stride: the stride of the convolving kernel. Can be a single number or a
      tuple ``(sH, sW)``. Default: 1
    padding: ``dilation * (kernel_size - 1) - padding`` zero-padding will be added to both
      sides of each dimension in the input. Can be a single number or a tuple
      ``(padH, padW)``. Default: 0
    output_padding: additional size added to one side of each dimension in the
      output shape. Can be a single number or a tuple ``(out_padH, out_padW)``.
      Default: 0
    groups: split input into groups, :math:`\text{in\_channels}` should be divisible by the
      number of groups. Default: 1
    dilation: the spacing between kernel elements. Can be a single number or
      a tuple ``(dH, dW)``. Default: 1

Examples::

    >>> # With square kernels and equal stride
    >>> inputs = torch.randn(1, 4, 5, 5)
    >>> weights = torch.randn(4, 8, 3, 3)
    >>> F.conv_transpose2d(inputs, weights, padding=1)
""")  # noqa: E501

conv_transpose3d = _add_docstr(torch.conv_transpose3d, r"""
conv_transpose3d(input, weight, bias=None, stride=1, padding=0, output_padding=0, groups=1, dilation=1) -> Tensor

Applies a 3D transposed convolution operator over an input image
composed of several input planes, sometimes also called "deconvolution"

See :class:`~torch.nn.ConvTranspose3d` for details and output shape.

.. include:: cudnn_deterministic.rst

Args:
    input: input tensor of shape :math:`(\text{minibatch} , \text{in\_channels} , iT , iH , iW)`
    weight: filters of shape :math:`(\text{in\_channels} , \frac{\text{out\_channels}}{\text{groups}} , kT , kH , kW)`
    bias: optional bias of shape :math:`(\text{out\_channels})`. Default: None
    stride: the stride of the convolving kernel. Can be a single number or a
      tuple ``(sT, sH, sW)``. Default: 1
    padding: ``dilation * (kernel_size - 1) - padding`` zero-padding will be added to both
      sides of each dimension in the input. Can be a single number or a tuple
      ``(padT, padH, padW)``. Default: 0
    output_padding: additional size added to one side of each dimension in the
      output shape. Can be a single number or a tuple
      ``(out_padT, out_padH, out_padW)``. Default: 0
    groups: split input into groups, :math:`\text{in\_channels}` should be divisible by the
      number of groups. Default: 1
    dilation: the spacing between kernel elements. Can be a single number or
      a tuple `(dT, dH, dW)`. Default: 1

Examples::

    >>> inputs = torch.randn(20, 16, 50, 10, 20)
    >>> weights = torch.randn(16, 33, 3, 3, 3)
    >>> F.conv_transpose3d(inputs, weights)
""")  # noqa: E501

conv_tbc = _add_docstr(torch.conv_tbc, r"""
Applies a 1-dimensional sequence convolution over an input sequence.
Input and output dimensions are (Time, Batch, Channels) - hence TBC.

Args:
    input: input tensor of shape :math:`(\text{sequence length} \times batch \times \text{in\_channels})`
    weight: filter of shape (:math:`\text{kernel width} \times \text{in\_channels} \times \text{out\_channels}`)
    bias: bias of shape (:math:`\text{out\_channels}`)
    pad: number of timesteps to pad. Default: 0
""")


# Pooling
avg_pool1d = _add_docstr(torch.avg_pool1d, r"""
avg_pool1d(input, kernel_size, stride=None, padding=0, ceil_mode=False, count_include_pad=True) -> Tensor

Applies a 1D average pooling over an input signal composed of several
input planes.

See :class:`~torch.nn.AvgPool1d` for details and output shape.

Args:
    input: input tensor of shape :math:`(\text{minibatch} , \text{in\_channels} , iW)`
    kernel_size: the size of the window. Can be a single number or a
      tuple `(kW,)`
    stride: the stride of the window. Can be a single number or a tuple
      `(sW,)`. Default: :attr:`kernel_size`
    padding: implicit zero paddings on both sides of the input. Can be a
      single number or a tuple `(padW,)`. Default: 0
    ceil_mode: when True, will use `ceil` instead of `floor` to compute the
        output shape. Default: ``False``
    count_include_pad: when True, will include the zero-padding in the
        averaging calculation. Default: ``True``

Examples::

    >>> # pool of square window of size=3, stride=2
    >>> input = torch.tensor([[[1, 2, 3, 4, 5, 6, 7]]], dtype=torch.float32)
    >>> F.avg_pool1d(input, kernel_size=3, stride=2)
    tensor([[[ 2.,  4.,  6.]]])

""")


avg_pool2d = _add_docstr(torch._C._nn.avg_pool2d, r"""
avg_pool2d(input, kernel_size, stride=None, padding=0, ceil_mode=False, count_include_pad=True, divisor_override=None) -> Tensor

Applies 2D average-pooling operation in :math:`kH \times kW` regions by step size
:math:`sH \times sW` steps. The number of output features is equal to the number of
input planes.

See :class:`~torch.nn.AvgPool2d` for details and output shape.

Args:
    input: input tensor :math:`(\text{minibatch} , \text{in\_channels} , iH , iW)`
    kernel_size: size of the pooling region. Can be a single number or a
      tuple `(kH, kW)`
    stride: stride of the pooling operation. Can be a single number or a
      tuple `(sH, sW)`. Default: :attr:`kernel_size`
    padding: implicit zero paddings on both sides of the input. Can be a
      single number or a tuple `(padH, padW)`. Default: 0
    ceil_mode: when True, will use `ceil` instead of `floor` in the formula
        to compute the output shape. Default: ``False``
    count_include_pad: when True, will include the zero-padding in the
        averaging calculation. Default: ``True``
    divisor_override: if specified, it will be used as divisor, otherwise
         size of the pooling region will be used. Default: None
""")

avg_pool3d = _add_docstr(torch._C._nn.avg_pool3d, r"""
avg_pool3d(input, kernel_size, stride=None, padding=0, ceil_mode=False, count_include_pad=True, divisor_override=None) -> Tensor

Applies 3D average-pooling operation in :math:`kT \times kH \times kW` regions by step
size :math:`sT \times sH \times sW` steps. The number of output features is equal to
:math:`\lfloor\frac{\text{input planes}}{sT}\rfloor`.

See :class:`~torch.nn.AvgPool3d` for details and output shape.

Args:
    input: input tensor :math:`(\text{minibatch} , \text{in\_channels} , iT \times iH , iW)`
    kernel_size: size of the pooling region. Can be a single number or a
      tuple `(kT, kH, kW)`
    stride: stride of the pooling operation. Can be a single number or a
      tuple `(sT, sH, sW)`. Default: :attr:`kernel_size`
    padding: implicit zero paddings on both sides of the input. Can be a
      single number or a tuple `(padT, padH, padW)`, Default: 0
    ceil_mode: when True, will use `ceil` instead of `floor` in the formula
        to compute the output shape
    count_include_pad: when True, will include the zero-padding in the
        averaging calculation
    divisor_override: if specified, it will be used as divisor, otherwise
        size of the pooling region will be used. Default: None
""")


def fractional_max_pool2d_with_indices(input, kernel_size, output_size=None,
                                       output_ratio=None, return_indices=False,
                                       _random_samples=None):
    # type: (Tensor, BroadcastingList2[int], Optional[BroadcastingList2[int]], Optional[BroadcastingList2[float]], bool, Optional[Tensor]) -> Tuple[Tensor, Tensor]  # noqa
    r"""Applies 2D fractional max pooling over an input signal composed of several input planes.

    Fractional MaxPooling is described in detail in the paper `Fractional MaxPooling`_ by Ben Graham

    The max-pooling operation is applied in :math:`kH \times kW` regions by a stochastic
    step size determined by the target output size.
    The number of output features is equal to the number of input planes.

    Args:
        kernel_size: the size of the window to take a max over.
                     Can be a single number :math:`k` (for a square kernel of :math:`k \times k`)
                     or a tuple `(kH, kW)`
        output_size: the target output size of the image of the form :math:`oH \times oW`.
                     Can be a tuple `(oH, oW)` or a single number :math:`oH` for a square image :math:`oH \times oH`
        output_ratio: If one wants to have an output size as a ratio of the input size, this option can be given.
                      This has to be a number or tuple in the range (0, 1)
        return_indices: if ``True``, will return the indices along with the outputs.
                        Useful to pass to :func:`~torch.nn.functional.max_unpool2d`.

    Examples::
        >>> input = torch.randn(20, 16, 50, 32)
        >>> # pool of square window of size=3, and target output size 13x12
        >>> F.fractional_max_pool2d(input, 3, output_size=(13, 12))
        >>> # pool of square window and target output size being half of input image size
        >>> F.fractional_max_pool2d(input, 3, output_ratio=(0.5, 0.5))

    .. _Fractional MaxPooling:
        http://arxiv.org/abs/1412.6071
    """
    if not torch.jit.is_scripting():
        if type(input) is not Tensor and has_torch_function((input,)):
            return handle_torch_function(
                fractional_max_pool2d_with_indices, (input,), input, kernel_size,
                output_size=output_size, output_ratio=output_ratio,
                return_indices=return_indices, _random_samples=_random_samples)
    if output_size is None and output_ratio is None:
        raise ValueError("fractional_max_pool2d requires specifying either "
                         "an output_size or an output_ratio")
    if output_size is None:
        assert output_ratio is not None
        _output_ratio = _pair(output_ratio)
        output_size = [int(input.size(2) * _output_ratio[0]),
                       int(input.size(3) * _output_ratio[1])]

    if _random_samples is None:
        _random_samples = torch.rand(input.size(0), input.size(1), 2, dtype=input.dtype, device=input.device)
    return torch._C._nn.fractional_max_pool2d(input, kernel_size, output_size, _random_samples)


def _fractional_max_pool2d(input, kernel_size, output_size=None,
                           output_ratio=None, return_indices=False,
                           _random_samples=None):
    # type: (Tensor, BroadcastingList2[int], Optional[BroadcastingList2[int]], Optional[BroadcastingList2[float]], bool, Optional[Tensor]) -> Tensor  # noqa
    if not torch.jit.is_scripting():
        if type(input) is not Tensor and has_torch_function((input,)):
            return handle_torch_function(
                fractional_max_pool2d, (input,), input, kernel_size,
                output_size=output_size, output_ratio=output_ratio,
                return_indices=return_indices, _random_samples=_random_samples)
    return fractional_max_pool2d_with_indices(input, kernel_size, output_size,
                                              output_ratio, return_indices,
                                              _random_samples)[0]

fractional_max_pool2d = boolean_dispatch(
    arg_name='return_indices',
    arg_index=4,
    default=False,
    if_true=fractional_max_pool2d_with_indices,
    if_false=_fractional_max_pool2d,
    module_name=__name__,
    func_name='fractional_max_pool2d')


def fractional_max_pool3d_with_indices(input, kernel_size, output_size=None,
                                       output_ratio=None, return_indices=False,
                                       _random_samples=None):
    # type: (Tensor, BroadcastingList3[int], Optional[BroadcastingList3[int]], Optional[BroadcastingList3[float]], bool, Optional[Tensor]) -> Tuple[Tensor, Tensor]  # noqa
    r"""Applies 3D fractional max pooling over an input signal composed of several input planes.

    Fractional MaxPooling is described in detail in the paper `Fractional MaxPooling`_ by Ben Graham

    The max-pooling operation is applied in :math:`kT \times kH \times kW` regions by a stochastic
    step size determined by the target output size.
    The number of output features is equal to the number of input planes.

    Args:
        kernel_size: the size of the window to take a max over.
                     Can be a single number :math:`k` (for a square kernel of :math:`k \times k \times k`)
                     or a tuple `(kT, kH, kW)`
        output_size: the target output size of the form :math:`oT \times oH \times oW`.
                     Can be a tuple `(oT, oH, oW)` or a single number :math:`oH` for a cubic output
                      :math:`oH \times oH \times oH`
        output_ratio: If one wants to have an output size as a ratio of the input size, this option can be given.
                      This has to be a number or tuple in the range (0, 1)
        return_indices: if ``True``, will return the indices along with the outputs.
                        Useful to pass to :func:`~torch.nn.functional.max_unpool3d`.

    Examples::
        >>> input = torch.randn(20, 16, 50, 32, 16)
        >>> # pool of cubic window of size=3, and target output size 13x12x11
        >>> F.fractional_max_pool3d(input, 3, output_size=(13, 12, 11))
        >>> # pool of cubic window and target output size being half of input size
        >>> F.fractional_max_pool3d(input, 3, output_ratio=(0.5, 0.5, 0.5))

    .. _Fractional MaxPooling:
        http://arxiv.org/abs/1412.6071
    """
    if not torch.jit.is_scripting():
        if type(input) is not Tensor and has_torch_function((input,)):
            return handle_torch_function(
                fractional_max_pool3d_with_indices, (input,), input, kernel_size,
                output_size=output_size, output_ratio=output_ratio,
                return_indices=return_indices, _random_samples=_random_samples)
    if output_size is None and output_ratio is None:
        raise ValueError("fractional_max_pool3d requires specifying either "
                         "an output_size or an output_ratio")
    if output_size is None:
        assert output_ratio is not None
        _output_ratio = _triple(output_ratio)
        output_size = [int(input.size(2) * _output_ratio[0]),
                       int(input.size(3) * _output_ratio[1]),
                       int(input.size(4) * _output_ratio[2])]

    if _random_samples is None:
        _random_samples = torch.rand(input.size(0), input.size(1), 3, dtype=input.dtype, device=input.device)
    return torch._C._nn.fractional_max_pool3d(input, kernel_size, output_size, _random_samples)


def _fractional_max_pool3d(input, kernel_size, output_size=None,
                           output_ratio=None, return_indices=False,
                           _random_samples=None):
    # type: (Tensor, BroadcastingList3[int], Optional[BroadcastingList3[int]], Optional[BroadcastingList3[float]], bool, Optional[Tensor]) -> Tensor  # noqa
    if not torch.jit.is_scripting():
        if type(input) is not Tensor and has_torch_function((input,)):
            return handle_torch_function(
                fractional_max_pool3d, (input,), input, kernel_size,
                output_size=output_size, output_ratio=output_ratio,
                return_indices=return_indices, _random_samples=_random_samples)
    return fractional_max_pool3d_with_indices(input, kernel_size, output_size,
                                              output_ratio, return_indices,
                                              _random_samples)[0]

fractional_max_pool3d = boolean_dispatch(
    arg_name='return_indices',
    arg_index=4,
    default=False,
    if_true=fractional_max_pool3d_with_indices,
    if_false=_fractional_max_pool3d,
    module_name=__name__,
    func_name='fractional_max_pool3d')


def max_pool1d_with_indices(input, kernel_size, stride=None, padding=0,
                            dilation=1, ceil_mode=False, return_indices=False):
    # type: (Tensor, BroadcastingList1[int], Optional[BroadcastingList1[int]], BroadcastingList1[int], BroadcastingList1[int], bool, bool) -> Tuple[Tensor, Tensor]  # noqa
    r"""Applies a 1D max pooling over an input signal composed of several input
    planes.

    See :class:`~torch.nn.MaxPool1d` for details.
    """
    if not torch.jit.is_scripting():
        if type(input) is not Tensor and has_torch_function((input,)):
            return handle_torch_function(
                max_pool1d_with_indices, (input,), input, kernel_size,
                stride=stride, padding=padding, dilation=dilation, ceil_mode=ceil_mode,
                return_indices=return_indices)
    if stride is None:
        stride = torch.jit.annotate(List[int], [])
    return torch.max_pool1d_with_indices(
        input, kernel_size, stride, padding, dilation, ceil_mode)


def _max_pool1d(input, kernel_size, stride=None, padding=0, dilation=1,
                ceil_mode=False, return_indices=False):
    # type: (Tensor, BroadcastingList1[int], Optional[BroadcastingList1[int]], BroadcastingList1[int], BroadcastingList1[int], bool, bool) -> Tensor  # noqa
    if not torch.jit.is_scripting():
        if type(input) is not Tensor and has_torch_function((input,)):
            return handle_torch_function(
                max_pool1d, (input,), input, kernel_size,
                stride=stride, padding=padding, dilation=dilation, ceil_mode=ceil_mode,
                return_indices=return_indices)
    if stride is None:
        stride = torch.jit.annotate(List[int], [])
    return torch.max_pool1d(
        input, kernel_size, stride, padding, dilation, ceil_mode)

max_pool1d = boolean_dispatch(
    arg_name='return_indices',
    arg_index=6,
    default=False,
    if_true=max_pool1d_with_indices,
    if_false=_max_pool1d,
    module_name=__name__,
    func_name='max_pool1d')


def max_pool2d_with_indices(input, kernel_size, stride=None, padding=0, dilation=1,
                            ceil_mode=False, return_indices=False):
    # type: (Tensor, BroadcastingList2[int], Optional[BroadcastingList2[int]], BroadcastingList2[int], BroadcastingList2[int], bool, bool) -> Tuple[Tensor, Tensor]  # noqa
    r"""Applies a 2D max pooling over an input signal composed of several input
    planes.

    See :class:`~torch.nn.MaxPool2d` for details.
    """
    if not torch.jit.is_scripting():
        if type(input) is not Tensor and has_torch_function((input,)):
            return handle_torch_function(
                max_pool2d_with_indices, (input,), input, kernel_size,
                stride=stride, padding=padding, dilation=dilation, ceil_mode=ceil_mode,
                return_indices=return_indices)
    if stride is None:
        stride = torch.jit.annotate(List[int], [])
    return torch._C._nn.max_pool2d_with_indices(input, kernel_size, stride, padding, dilation, ceil_mode)


def _max_pool2d(input, kernel_size, stride=None, padding=0, dilation=1,
                ceil_mode=False, return_indices=False):
    # type: (Tensor, BroadcastingList2[int], Optional[BroadcastingList2[int]], BroadcastingList2[int], BroadcastingList2[int], bool, bool) -> Tensor  # noqa
    if not torch.jit.is_scripting():
        if type(input) is not Tensor and has_torch_function((input,)):
            return handle_torch_function(
                max_pool2d, (input,), input, kernel_size,
                stride=stride, padding=padding, dilation=dilation, ceil_mode=ceil_mode,
                return_indices=return_indices)
    if stride is None:
        stride = torch.jit.annotate(List[int], [])
    return torch.max_pool2d(
        input, kernel_size, stride, padding, dilation, ceil_mode)

max_pool2d = boolean_dispatch(
    arg_name='return_indices',
    arg_index=6,
    default=False,
    if_true=max_pool2d_with_indices,
    if_false=_max_pool2d,
    module_name=__name__,
    func_name='max_pool2d')


def max_pool3d_with_indices(input, kernel_size, stride=None, padding=0,
                            dilation=1, ceil_mode=False, return_indices=False):
    # type: (Tensor, BroadcastingList3[int], Optional[BroadcastingList3[int]], BroadcastingList3[int], BroadcastingList3[int], bool, bool) -> Tuple[Tensor, Tensor]  # noqa
    r"""Applies a 3D max pooling over an input signal composed of several input
    planes.

    See :class:`~torch.nn.MaxPool3d` for details.
    """
    if not torch.jit.is_scripting():
        if type(input) is not Tensor and has_torch_function((input,)):
            return handle_torch_function(
                max_pool3d_with_indices, (input,), input, kernel_size,
                stride=stride, padding=padding, dilation=dilation, ceil_mode=ceil_mode,
                return_indices=return_indices)
    if stride is None:
        stride = torch.jit.annotate(List[int], [])
    return torch._C._nn.max_pool3d_with_indices(
        input, kernel_size, stride, padding, dilation, ceil_mode)


def _max_pool3d(input, kernel_size, stride=None, padding=0, dilation=1,
                ceil_mode=False, return_indices=False):
    # type: (Tensor, BroadcastingList3[int], Optional[BroadcastingList3[int]], BroadcastingList3[int], BroadcastingList3[int], bool, bool) -> Tensor  # noqa
    if not torch.jit.is_scripting():
        if type(input) is not Tensor and has_torch_function((input,)):
            return handle_torch_function(
                max_pool3d, (input,), input, kernel_size, stride=stride, padding=padding,
                dilation=dilation, ceil_mode=ceil_mode, return_indices=return_indices)
    if stride is None:
        stride = torch.jit.annotate(List[int], [])
    return torch.max_pool3d(
        input, kernel_size, stride, padding, dilation, ceil_mode)

max_pool3d = boolean_dispatch(
    arg_name='return_indices',
    arg_index=6,
    default=False,
    if_true=max_pool3d_with_indices,
    if_false=_max_pool3d,
    module_name=__name__,
    func_name='max_pool3d')


def _unpool_output_size(input, kernel_size, stride, padding, output_size):
    # type: (Tensor, List[int], List[int], List[int], Optional[List[int]]) -> List[int]
    input_size = input.size()
    default_size = torch.jit.annotate(List[int], [])
    for d in range(len(kernel_size)):
        default_size.append((input_size[d + 2] - 1) * stride[d] +
                            kernel_size[d] - 2 * padding[d])
    if output_size is None:
        ret = default_size
    else:
        if len(output_size) == len(kernel_size) + 2:
            output_size = output_size[2:]
        if len(output_size) != len(kernel_size):
            raise ValueError("output_size should be a sequence containing "
                             "{} or {} elements, but it has a length of '{}'"
                             .format(len(kernel_size), len(kernel_size) + 2,
                                     len(output_size)))
        for d in range(len(kernel_size)):
            min_size = default_size[d] - stride[d]
            max_size = default_size[d] + stride[d]
            if not (min_size < output_size[d] < max_size):
                raise ValueError(
                    'invalid output_size "{}" (dim {} must be between {} and {})'
                    .format(output_size, d, min_size, max_size))

        ret = output_size
    return ret


def max_unpool1d(input, indices, kernel_size, stride=None, padding=0,
                 output_size=None):
    # type: (Tensor, Tensor, BroadcastingList1[int], Optional[BroadcastingList1[int]], BroadcastingList1[int], Optional[BroadcastingList1[int]]) -> Tensor  # noqa
    r"""Computes a partial inverse of :class:`MaxPool1d`.

    See :class:`~torch.nn.MaxUnpool1d` for details.
    """
    if not torch.jit.is_scripting():
        if type(input) is not Tensor and has_torch_function((input,)):
            return handle_torch_function(
                max_unpool1d, (input,), input, indices, kernel_size,
                stride=stride, padding=padding, output_size=output_size)
    kernel_size = _single(kernel_size)
    if stride is not None:
        _stride = _single(stride)
    else:
        _stride = kernel_size
    padding = _single(padding)
    output_size = _unpool_output_size(input, kernel_size, _stride, padding,
                                      output_size)
    if isinstance(output_size, list):
        output_size = output_size + [1]
    else:
        output_size = output_size + (1,)
    return torch._C._nn.max_unpool2d(input.unsqueeze(3), indices.unsqueeze(3),
                                     output_size).squeeze(3)


def max_unpool2d(input, indices, kernel_size, stride=None, padding=0,
                 output_size=None):
    # type: (Tensor, Tensor, BroadcastingList2[int], Optional[BroadcastingList2[int]], BroadcastingList2[int], Optional[BroadcastingList2[int]]) -> Tensor  # noqa
    r"""Computes a partial inverse of :class:`MaxPool2d`.

    See :class:`~torch.nn.MaxUnpool2d` for details.
    """
    if not torch.jit.is_scripting():
        if type(input) is not Tensor and has_torch_function((input,)):
            return handle_torch_function(
                max_unpool2d, (input,), input, indices, kernel_size,
                stride=stride, padding=padding, output_size=output_size)
    kernel_size = _pair(kernel_size)
    if stride is not None:
        _stride = _pair(stride)
    else:
        _stride = kernel_size
    padding = _pair(padding)
    output_size = _unpool_output_size(input, kernel_size, _stride, padding,
                                      output_size)
    return torch._C._nn.max_unpool2d(input, indices, output_size)


def max_unpool3d(input, indices, kernel_size, stride=None, padding=0,
                 output_size=None):
    # type: (Tensor, Tensor, BroadcastingList3[int], Optional[BroadcastingList3[int]], BroadcastingList3[int], Optional[BroadcastingList3[int]]) -> Tensor  # noqa
    r"""Computes a partial inverse of :class:`MaxPool3d`.

    See :class:`~torch.nn.MaxUnpool3d` for details.
    """
    if not torch.jit.is_scripting():
        if type(input) is not Tensor and has_torch_function((input,)):
            return handle_torch_function(
                max_unpool3d, (input,), input, indices, kernel_size,
                stride=stride, padding=padding, output_size=output_size)
    kernel_size = _triple(kernel_size)
    if stride is not None:
        _stride = _triple(stride)
    else:
        _stride = kernel_size
    padding = _triple(padding)
    output_size = _unpool_output_size(input, kernel_size, _stride, padding,
                                      output_size)
    return torch._C._nn.max_unpool3d(
        input, indices, output_size, _stride, padding)


def lp_pool2d(input, norm_type, kernel_size, stride=None, ceil_mode=False):
    # type: (Tensor, float, int, Optional[BroadcastingList2[int]], bool) -> Tensor
    r"""Applies a 2D power-average pooling over an input signal composed of
    several input planes. If the sum of all inputs to the power of `p` is
    zero, the gradient is set to zero as well.

    See :class:`~torch.nn.LPPool2d` for details.
    """
    if not torch.jit.is_scripting():
        if type(input) is not Tensor and has_torch_function((input,)):
            return handle_torch_function(
                lp_pool2d, (input,), input, norm_type, kernel_size, stride=stride,
                ceil_mode=ceil_mode)
    kw, kh = utils._pair(kernel_size)
    if stride is not None:
        out = avg_pool2d(input.pow(norm_type), kernel_size, stride, 0, ceil_mode)
    else:
        out = avg_pool2d(input.pow(norm_type), kernel_size, padding=0, ceil_mode=ceil_mode)

    return (torch.sign(out) * relu(torch.abs(out))).mul(kw * kh).pow(1. / norm_type)


def lp_pool1d(input, norm_type, kernel_size, stride=None, ceil_mode=False):
    # type: (Tensor, float, int, Optional[BroadcastingList1[int]], bool) -> Tensor
    r"""Applies a 1D power-average pooling over an input signal composed of
    several input planes. If the sum of all inputs to the power of `p` is
    zero, the gradient is set to zero as well.

    See :class:`~torch.nn.LPPool1d` for details.
    """
    if not torch.jit.is_scripting():
        if type(input) is not Tensor and has_torch_function((input,)):
            return handle_torch_function(
                lp_pool1d, (input,), input, norm_type, kernel_size, stride=stride,
                ceil_mode=ceil_mode)
    if stride is not None:
        out = avg_pool1d(input.pow(norm_type), kernel_size, stride, 0, ceil_mode)
    else:
        out = avg_pool1d(input.pow(norm_type), kernel_size, padding=0, ceil_mode=ceil_mode)

    return (torch.sign(out) * relu(torch.abs(out))).mul(kernel_size).pow(1. / norm_type)


def adaptive_max_pool1d_with_indices(input, output_size, return_indices=False):
    # type: (Tensor, BroadcastingList1[int], bool) -> Tuple[Tensor, Tensor]
    r"""Applies a 1D adaptive max pooling over an input signal composed of
    several input planes.

    See :class:`~torch.nn.AdaptiveMaxPool1d` for details and output shape.

    Args:
        output_size: the target output size (single integer)
        return_indices: whether to return pooling indices. Default: ``False``
    """
    if not torch.jit.is_scripting():
        if type(input) is not Tensor and has_torch_function((input,)):
            return handle_torch_function(
                adaptive_max_pool1d_with_indices, (input,), input, output_size,
                return_indices=return_indices)
    return torch.adaptive_max_pool1d(input, output_size)


def _adaptive_max_pool1d(input, output_size, return_indices=False):
    # type: (Tensor, BroadcastingList1[int], bool) -> Tensor
    if not torch.jit.is_scripting():
        if type(input) is not Tensor and has_torch_function((input,)):
            return handle_torch_function(
                adaptive_max_pool1d, (input,), input, output_size,
                return_indices=return_indices)
    return adaptive_max_pool1d_with_indices(input, output_size)[0]

adaptive_max_pool1d = boolean_dispatch(
    arg_name='return_indices',
    arg_index=2,
    default=False,
    if_true=adaptive_max_pool1d_with_indices,
    if_false=_adaptive_max_pool1d,
    module_name=__name__,
    func_name='adaptive_max_pool1d')


def adaptive_max_pool2d_with_indices(input, output_size, return_indices=False):
    # type: (Tensor, BroadcastingList2[int], bool) -> Tuple[Tensor, Tensor]
    r"""Applies a 2D adaptive max pooling over an input signal composed of
    several input planes.

    See :class:`~torch.nn.AdaptiveMaxPool2d` for details and output shape.

    Args:
        output_size: the target output size (single integer or
            double-integer tuple)
        return_indices: whether to return pooling indices. Default: ``False``
    """
    if not torch.jit.is_scripting():
        if type(input) is not Tensor and has_torch_function((input,)):
            return handle_torch_function(
                adaptive_max_pool2d_with_indices, (input,), input, output_size,
                return_indices=return_indices)
    output_size = _list_with_default(output_size, input.size())
    return torch._C._nn.adaptive_max_pool2d(input, output_size)


def _adaptive_max_pool2d(input, output_size, return_indices=False):
    # type: (Tensor, BroadcastingList2[int], bool) -> Tensor
    if not torch.jit.is_scripting():
        if type(input) is not Tensor and has_torch_function((input,)):
            return handle_torch_function(
                adaptive_max_pool2d, (input,), input, output_size,
                return_indices=return_indices)
    return adaptive_max_pool2d_with_indices(input, output_size)[0]

adaptive_max_pool2d = boolean_dispatch(
    arg_name='return_indices',
    arg_index=2,
    default=False,
    if_true=adaptive_max_pool2d_with_indices,
    if_false=_adaptive_max_pool2d,
    module_name=__name__,
    func_name='adaptive_max_pool2d')


def adaptive_max_pool3d_with_indices(input, output_size, return_indices=False):
    # type: (Tensor, BroadcastingList3[int], bool) -> Tuple[Tensor, Tensor]
    r"""Applies a 3D adaptive max pooling over an input signal composed of
    several input planes.

    See :class:`~torch.nn.AdaptiveMaxPool3d` for details and output shape.

    Args:
        output_size: the target output size (single integer or
            triple-integer tuple)
        return_indices: whether to return pooling indices. Default: ``False``
    """
    if not torch.jit.is_scripting():
        if type(input) is not Tensor and has_torch_function((input,)):
            return handle_torch_function(
                adaptive_max_pool3d_with_indices, (input,), input, output_size,
                return_indices=return_indices)
    output_size = _list_with_default(output_size, input.size())
    return torch._C._nn.adaptive_max_pool3d(input, output_size)


def _adaptive_max_pool3d(input, output_size, return_indices=False):
    # type: (Tensor, BroadcastingList3[int], bool) -> Tensor
    if not torch.jit.is_scripting():
        if type(input) is not Tensor and has_torch_function((input,)):
            return handle_torch_function(
                adaptive_max_pool3d, (input,), input, output_size,
                return_indices=return_indices)
    return adaptive_max_pool3d_with_indices(input, output_size)[0]

adaptive_max_pool3d = boolean_dispatch(
    arg_name='return_indices',
    arg_index=2,
    default=False,
    if_true=adaptive_max_pool3d_with_indices,
    if_false=_adaptive_max_pool3d,
    module_name=__name__,
    func_name='adaptive_max_pool3d')


adaptive_avg_pool1d = _add_docstr(torch.adaptive_avg_pool1d, r"""
adaptive_avg_pool1d(input, output_size) -> Tensor

Applies a 1D adaptive average pooling over an input signal composed of
several input planes.

See :class:`~torch.nn.AdaptiveAvgPool1d` for details and output shape.

Args:
    output_size: the target output size (single integer)
""")


def adaptive_avg_pool2d(input, output_size):
    # type: (Tensor, BroadcastingList2[int]) -> Tensor
    r"""
    Applies a 2D adaptive average pooling over an input signal composed of
    several input planes.

    See :class:`~torch.nn.AdaptiveAvgPool2d` for details and output shape.

    Args:
        output_size: the target output size (single integer or
            double-integer tuple)
    """
    if not torch.jit.is_scripting():
        if type(input) is not Tensor and has_torch_function((input,)):
            return handle_torch_function(
                adaptive_avg_pool2d, (input,), input, output_size)
    _output_size = _list_with_default(output_size, input.size())
    return torch._C._nn.adaptive_avg_pool2d(input, _output_size)


def adaptive_avg_pool3d(input, output_size):
    # type: (Tensor, BroadcastingList3[int]) -> Tensor
    r"""
    Applies a 3D adaptive average pooling over an input signal composed of
    several input planes.

    See :class:`~torch.nn.AdaptiveAvgPool3d` for details and output shape.

    Args:
        output_size: the target output size (single integer or
            triple-integer tuple)
    """
    if not torch.jit.is_scripting():
        if type(input) is not Tensor and has_torch_function((input,)):
            return handle_torch_function(
                adaptive_avg_pool3d, (input,), input, output_size)
    _output_size = _list_with_default(output_size, input.size())
    return torch._C._nn.adaptive_avg_pool3d(input, _output_size)


# Activation functions
def dropout(input, p=0.5, training=True, inplace=False):
    # type: (Tensor, float, bool, bool) -> Tensor
    r"""
    During training, randomly zeroes some of the elements of the input
    tensor with probability :attr:`p` using samples from a Bernoulli
    distribution.

    See :class:`~torch.nn.Dropout` for details.

    Args:
        p: probability of an element to be zeroed. Default: 0.5
        training: apply dropout if is ``True``. Default: ``True``
        inplace: If set to ``True``, will do this operation in-place. Default: ``False``
    """
    if not torch.jit.is_scripting():
        if type(input) is not Tensor and has_torch_function((input,)):
            return handle_torch_function(
                dropout, (input,), input, p=p, training=training, inplace=inplace)
    if p < 0. or p > 1.:
        raise ValueError("dropout probability has to be between 0 and 1, "
                         "but got {}".format(p))
    return (_VF.dropout_(input, p, training)
            if inplace
            else _VF.dropout(input, p, training))


def alpha_dropout(input, p=0.5, training=False, inplace=False):
    # type: (Tensor, float, bool, bool) -> Tensor
    r"""Applies alpha dropout to the input.

    See :class:`~torch.nn.AlphaDropout` for details.
    """
    if not torch.jit.is_scripting():
        if type(input) is not Tensor and has_torch_function((input,)):
            return handle_torch_function(
                alpha_dropout, (input,), input, p=p, training=training, inplace=inplace)
    if p < 0. or p > 1.:
        raise ValueError("dropout probability has to be between 0 and 1, "
                         "but got {}".format(p))
    return (_VF.alpha_dropout_(input, p, training)
            if inplace
            else _VF.alpha_dropout(input, p, training))


def dropout2d(input, p=0.5, training=True, inplace=False):
    # type: (Tensor, float, bool, bool) -> Tensor
    r"""
    Randomly zero out entire channels (a channel is a 2D feature map,
    e.g., the :math:`j`-th channel of the :math:`i`-th sample in the
    batched input is a 2D tensor :math:`\text{input}[i, j]`) of the input tensor).
    Each channel will be zeroed out independently on every forward call with
    probability :attr:`p` using samples from a Bernoulli distribution.

    See :class:`~torch.nn.Dropout2d` for details.

    Args:
        p: probability of a channel to be zeroed. Default: 0.5
        training: apply dropout if is ``True``. Default: ``True``
        inplace: If set to ``True``, will do this operation in-place. Default: ``False``
    """
    if not torch.jit.is_scripting():
        if type(input) is not Tensor and has_torch_function((input,)):
            return handle_torch_function(
                dropout2d, (input,), input, p=p, training=training, inplace=inplace)
    if p < 0. or p > 1.:
        raise ValueError("dropout probability has to be between 0 and 1, "
                         "but got {}".format(p))
    return (_VF.feature_dropout_(input, p, training)
            if inplace
            else _VF.feature_dropout(input, p, training))


def dropout3d(input, p=0.5, training=True, inplace=False):
    # type: (Tensor, float, bool, bool) -> Tensor
    r"""
    Randomly zero out entire channels (a channel is a 3D feature map,
    e.g., the :math:`j`-th channel of the :math:`i`-th sample in the
    batched input is a 3D tensor :math:`\text{input}[i, j]`) of the input tensor).
    Each channel will be zeroed out independently on every forward call with
    probability :attr:`p` using samples from a Bernoulli distribution.

    See :class:`~torch.nn.Dropout3d` for details.

    Args:
        p: probability of a channel to be zeroed. Default: 0.5
        training: apply dropout if is ``True``. Default: ``True``
        inplace: If set to ``True``, will do this operation in-place. Default: ``False``
    """
    # This is 100% the same code as dropout2d. We duplicate this code so that
    # stack traces are not confusing.
    if not torch.jit.is_scripting():
        if type(input) is not Tensor and has_torch_function((input,)):
            return handle_torch_function(
                dropout3d, (input,), input, p=p, training=training, inplace=inplace)
    if p < 0. or p > 1.:
        raise ValueError("dropout probability has to be between 0 and 1, "
                         "but got {}".format(p))
    return (_VF.feature_dropout_(input, p, training)
            if inplace
            else _VF.feature_dropout(input, p, training))


def feature_alpha_dropout(input, p=0.5, training=False, inplace=False):
    # type: (Tensor, float, bool, bool) -> Tensor
    if not torch.jit.is_scripting():
        if type(input) is not Tensor and has_torch_function((input,)):
            return handle_torch_function(
                feature_alpha_dropout, (input,), input, p=p, training=training,
                inplace=inplace)
    if p < 0. or p > 1.:
        raise ValueError("dropout probability has to be between 0 and 1, "
                         "but got {}".format(p))
    return (_VF.feature_alpha_dropout_(input, p, training)
            if inplace
            else _VF.feature_alpha_dropout(input, p, training))


def threshold(input, threshold, value, inplace=False):
    # type: (Tensor, float, float, bool) -> Tensor
    r"""Thresholds each element of the input Tensor.

    See :class:`~torch.nn.Threshold` for more details.
    """
    if inplace:
        result = _VF.threshold_(input, threshold, value)
    else:
        result = _VF.threshold(input, threshold, value)
    return result


threshold_ = _add_docstr(_VF.threshold_, r"""
threshold_(input, threshold, value) -> Tensor

In-place version of :func:`~threshold`.
""")


def relu(input, inplace=False):
    # type: (Tensor, bool) -> Tensor
    r"""relu(input, inplace=False) -> Tensor

    Applies the rectified linear unit function element-wise. See
    :class:`~torch.nn.ReLU` for more details.
    """
    if not torch.jit.is_scripting():
        if type(input) is not Tensor and has_torch_function((input,)):
            return handle_torch_function(relu, (input,), input, inplace=inplace)
    if inplace:
        result = torch.relu_(input)
    else:
        result = torch.relu(input)
    return result


relu_ = _add_docstr(torch.relu_, r"""
relu_(input) -> Tensor

In-place version of :func:`~relu`.
""")


def glu(input, dim=-1):
    # type: (Tensor, int) -> Tensor
    r"""
    glu(input, dim=-1) -> Tensor

    The gated linear unit. Computes:

    .. math ::
        \text{GLU}(a, b) = a \otimes \sigma(b)

    where `input` is split in half along `dim` to form `a` and `b`, :math:`\sigma`
    is the sigmoid function and :math:`\otimes` is the element-wise product between matrices.

    See `Language Modeling with Gated Convolutional Networks <https://arxiv.org/abs/1612.08083>`_.

    Args:
        input (Tensor): input tensor
        dim (int): dimension on which to split the input. Default: -1
    """
    if not torch.jit.is_scripting():
        if type(input) is not Tensor and has_torch_function((input,)):
            return handle_torch_function(glu, (input,), input, dim=dim)
    if input.dim() == 0:
        raise RuntimeError("glu does not suppport scalars because halving size must be even")
    return torch._C._nn.glu(input, dim)


def hardtanh(input, min_val=-1., max_val=1., inplace=False):
    # type: (Tensor, float, float, bool) -> Tensor
    r"""
    hardtanh(input, min_val=-1., max_val=1., inplace=False) -> Tensor

    Applies the HardTanh function element-wise. See :class:`~torch.nn.Hardtanh` for more
    details.
    """
    if not torch.jit.is_scripting():
        if type(input) is not Tensor and has_torch_function((input,)):
            return handle_torch_function(
                hardtanh, (input,), input, min_val=min_val, max_val=max_val,
                inplace=inplace)
    if inplace:
        result = torch._C._nn.hardtanh_(input, min_val, max_val)
    else:
        result = torch._C._nn.hardtanh(input, min_val, max_val)
    return result


hardtanh_ = _add_docstr(torch._C._nn.hardtanh_, r"""
hardtanh_(input, min_val=-1., max_val=1.) -> Tensor

In-place version of :func:`~hardtanh`.
""")


def relu6(input, inplace=False):
    # type: (Tensor, bool) -> Tensor
    r"""relu6(input, inplace=False) -> Tensor

    Applies the element-wise function :math:`\text{ReLU6}(x) = \min(\max(0,x), 6)`.

    See :class:`~torch.nn.ReLU6` for more details.
    """
    if not torch.jit.is_scripting():
        if type(input) is not Tensor and has_torch_function((input,)):
            return handle_torch_function(relu6, (input,), input, inplace=inplace)
    return hardtanh(input, 0., 6., inplace)


def elu(input, alpha=1., inplace=False):
    # type: (Tensor, float, bool) -> Tensor
    r"""Applies element-wise,
    :math:`\text{ELU}(x) = \max(0,x) + \min(0, \alpha * (\exp(x) - 1))`.

    See :class:`~torch.nn.ELU` for more details.
    """
    if not torch.jit.is_scripting():
        if type(input) is not Tensor and has_torch_function((input,)):
            return handle_torch_function(elu, (input,), input, alpha=alpha,
                                         inplace=inplace)
    if inplace:
        result = torch._C._nn.elu_(input, alpha)
    else:
        result = torch._C._nn.elu(input, alpha)
    return result


elu_ = _add_docstr(torch._C._nn.elu_, r"""
elu_(input, alpha=1.) -> Tensor

In-place version of :func:`~elu`.
""")


def selu(input, inplace=False):
    # type: (Tensor, bool) -> Tensor
    r"""selu(input, inplace=False) -> Tensor

    Applies element-wise,
    :math:`\text{SELU}(x) = scale * (\max(0,x) + \min(0, \alpha * (\exp(x) - 1)))`,
    with :math:`\alpha=1.6732632423543772848170429916717` and
    :math:`scale=1.0507009873554804934193349852946`.

    See :class:`~torch.nn.SELU` for more details.
    """
    if not torch.jit.is_scripting():
        if type(input) is not Tensor and has_torch_function((input,)):
            return handle_torch_function(selu, (input,), input, inplace=inplace)
    if inplace:
        result = torch.selu_(input)
    else:
        result = torch.selu(input)
    return result


selu_ = _add_docstr(torch.selu_, r"""
selu_(input) -> Tensor

In-place version of :func:`~selu`.
""")


def celu(input, alpha=1., inplace=False):
    # type: (Tensor, float, bool) -> Tensor
    r"""celu(input, alpha=1., inplace=False) -> Tensor

    Applies element-wise,
    :math:`\text{CELU}(x) = \max(0,x) + \min(0, \alpha * (\exp(x/\alpha) - 1))`.

    See :class:`~torch.nn.CELU` for more details.
    """
    if not torch.jit.is_scripting():
        if type(input) is not Tensor and has_torch_function((input,)):
            return handle_torch_function(celu, (input,), input, alpha=alpha,
                                         inplace=inplace)
    if inplace:
        result = torch.celu_(input, alpha)
    else:
        result = torch.celu(input, alpha)
    return result

celu_ = _add_docstr(torch.celu_, r"""
celu_(input, alpha=1.) -> Tensor

In-place version of :func:`~celu`.
""")


def leaky_relu(input, negative_slope=0.01, inplace=False):
    # type: (Tensor, float, bool) -> Tensor
    r"""
    leaky_relu(input, negative_slope=0.01, inplace=False) -> Tensor

    Applies element-wise,
    :math:`\text{LeakyReLU}(x) = \max(0, x) + \text{negative\_slope} * \min(0, x)`

    See :class:`~torch.nn.LeakyReLU` for more details.
    """
    if not torch.jit.is_scripting():
        if type(input) is not Tensor and has_torch_function((input,)):
            return handle_torch_function(
                leaky_relu, (input,), input, negative_slope=negative_slope,
                inplace=inplace)
    if inplace:
        result = torch._C._nn.leaky_relu_(input, negative_slope)
    else:
        result = torch._C._nn.leaky_relu(input, negative_slope)
    return result


leaky_relu_ = _add_docstr(torch._C._nn.leaky_relu_, r"""
leaky_relu_(input, negative_slope=0.01) -> Tensor

In-place version of :func:`~leaky_relu`.
""")


def prelu(input, weight):
    # type: (Tensor, Tensor) -> Tensor
    r"""prelu(input, weight) -> Tensor

    Applies element-wise the function
    :math:`\text{PReLU}(x) = \max(0,x) + \text{weight} * \min(0,x)` where weight is a
    learnable parameter.

    See :class:`~torch.nn.PReLU` for more details.
    """
    if not torch.jit.is_scripting():
        if type(input) is not Tensor and has_torch_function((input,)):
            return handle_torch_function(prelu, (input,), input, weight)
    return torch.prelu(input, weight)


def rrelu(input, lower=1. / 8, upper=1. / 3, training=False, inplace=False):
    # type: (Tensor, float, float, bool, bool) -> Tensor
    r"""rrelu(input, lower=1./8, upper=1./3, training=False, inplace=False) -> Tensor

    Randomized leaky ReLU.

    See :class:`~torch.nn.RReLU` for more details.
    """
    if not torch.jit.is_scripting():
        if type(input) is not Tensor and has_torch_function((input,)):
            return handle_torch_function(
                rrelu, (input,), input, lower=lower, upper=upper,
                training=training, inplace=inplace)
    if inplace:
        result = torch.rrelu_(input, lower, upper, training)
    else:
        result = torch.rrelu(input, lower, upper, training)
    return result


rrelu_ = _add_docstr(torch.rrelu_, r"""
rrelu_(input, lower=1./8, upper=1./3, training=False) -> Tensor

In-place version of :func:`~rrelu`.
""")

logsigmoid = _add_docstr(torch._C._nn.log_sigmoid, r"""
logsigmoid(input) -> Tensor

Applies element-wise :math:`\text{LogSigmoid}(x_i) = \log \left(\frac{1}{1 + \exp(-x_i)}\right)`

See :class:`~torch.nn.LogSigmoid` for more details.
""")

def gelu(input):
    r"""gelu(input) -> Tensor

    Applies element-wise the function
    :math:`\text{GELU}(x) = x * \Phi(x)`

    where :math:`\Phi(x)` is the Cumulative Distribution Function for Gaussian Distribution.

    See `Gaussian Error Linear Units (GELUs) <https://arxiv.org/abs/1606.08415>`_.
    """
    if not torch.jit.is_scripting():
        if type(input) is not Tensor and has_torch_function((input,)):
            return handle_torch_function(gelu, (input,), input)
    return torch._C._nn.gelu(input)


def hardshrink(input, lambd=0.5):
    # type: (Tensor, float) -> Tensor
    r"""
    hardshrink(input, lambd=0.5) -> Tensor

    Applies the hard shrinkage function element-wise

    See :class:`~torch.nn.Hardshrink` for more details.
    """
    if not torch.jit.is_scripting():
        if type(input) is not Tensor and has_torch_function((input,)):
            return handle_torch_function(hardshrink, (input,), input, lambd=lambd)
    return torch.hardshrink(input, lambd)


def tanhshrink(input):
    r"""tanhshrink(input) -> Tensor

    Applies element-wise, :math:`\text{Tanhshrink}(x) = x - \text{Tanh}(x)`

    See :class:`~torch.nn.Tanhshrink` for more details.
    """
    if not torch.jit.is_scripting():
        if type(input) is not Tensor and has_torch_function((input,)):
            return handle_torch_function(tanhshrink, (input,), input)
    return input - input.tanh()


def softsign(input):
    r"""softsign(input) -> Tensor

    Applies element-wise, the function :math:`\text{SoftSign}(x) = \frac{x}{1 + |x|}`

    See :class:`~torch.nn.Softsign` for more details.
    """
    if not torch.jit.is_scripting():
        if type(input) is not Tensor and has_torch_function((input,)):
            return handle_torch_function(softsign, (input,), input)
    return input / (input.abs() + 1)


softplus = _add_docstr(torch._C._nn.softplus, r"""
softplus(input, beta=1, threshold=20) -> Tensor

Applies element-wise, the function :math:`\text{Softplus}(x) = \frac{1}{\beta} * \log(1 + \exp(\beta * x))`.

For numerical stability the implementation reverts to the linear function
when :math:`input \times \beta > threshold`.

See :class:`~torch.nn.Softplus` for more details.
""")


def _get_softmax_dim(name, ndim, stacklevel):
    # type: (str, int, int) -> int
    warnings.warn("Implicit dimension choice for {} has been deprecated. "
                  "Change the call to include dim=X as an argument.".format(name), stacklevel=stacklevel)
    if ndim == 0 or ndim == 1 or ndim == 3:
        ret = 0
    else:
        ret = 1
    return ret


def softmin(input, dim=None, _stacklevel=3, dtype=None):
    # type: (Tensor, Optional[int], int, Optional[int]) -> Tensor
    r"""Applies a softmin function.

    Note that :math:`\text{Softmin}(x) = \text{Softmax}(-x)`. See softmax definition for mathematical formula.

    See :class:`~torch.nn.Softmin` for more details.

    Arguments:
        input (Tensor): input
        dim (int): A dimension along which softmin will be computed (so every slice
            along dim will sum to 1).
        dtype (:class:`torch.dtype`, optional): the desired data type of returned tensor.
          If specified, the input tensor is casted to :attr:`dtype` before the operation
          is performed. This is useful for preventing data type overflows. Default: None.
    """
    if not torch.jit.is_scripting():
        if type(input) is not Tensor and has_torch_function((input,)):
            return handle_torch_function(
                softmin, (input,), input, dim=dim, _stacklevel=_stacklevel, dtype=dtype)
    if dim is None:
        dim = _get_softmax_dim('softmin', input.dim(), _stacklevel)
    if dtype is None:
        ret = (-input).softmax(dim)
    else:
        ret = (-input).softmax(dim, dtype=dtype)
    return ret


def softmax(input, dim=None, _stacklevel=3, dtype=None):
    # type: (Tensor, Optional[int], int, Optional[int]) -> Tensor
    r"""Applies a softmax function.

    Softmax is defined as:

    :math:`\text{Softmax}(x_{i}) = \frac{exp(x_i)}{\sum_j exp(x_j)}`

    It is applied to all slices along dim, and will re-scale them so that the elements
    lie in the range `[0, 1]` and sum to 1.

    See :class:`~torch.nn.Softmax` for more details.

    Arguments:
        input (Tensor): input
        dim (int): A dimension along which softmax will be computed.
        dtype (:class:`torch.dtype`, optional): the desired data type of returned tensor.
          If specified, the input tensor is casted to :attr:`dtype` before the operation
          is performed. This is useful for preventing data type overflows. Default: None.

    .. note::
        This function doesn't work directly with NLLLoss,
        which expects the Log to be computed between the Softmax and itself.
        Use log_softmax instead (it's faster and has better numerical properties).

    """
    if not torch.jit.is_scripting():
        if type(input) is not Tensor and has_torch_function((input,)):
            return handle_torch_function(
                softmax, (input,), input, dim=dim, _stacklevel=_stacklevel, dtype=dtype)
    if dim is None:
        dim = _get_softmax_dim('softmax', input.dim(), _stacklevel)
    if dtype is None:
        ret = input.softmax(dim)
    else:
        ret = input.softmax(dim, dtype=dtype)
    return ret


def gumbel_softmax(logits, tau=1, hard=False, eps=1e-10, dim=-1):
    # type: (Tensor, float, bool, float, int) -> Tensor
    r"""
    Samples from the Gumbel-Softmax distribution (`Link 1`_  `Link 2`_) and optionally discretizes.

    Args:
      logits: `[..., num_features]` unnormalized log probabilities
      tau: non-negative scalar temperature
      hard: if ``True``, the returned samples will be discretized as one-hot vectors,
            but will be differentiated as if it is the soft sample in autograd
      dim (int): A dimension along which softmax will be computed. Default: -1.

    Returns:
      Sampled tensor of same shape as `logits` from the Gumbel-Softmax distribution.
      If ``hard=True``, the returned samples will be one-hot, otherwise they will
      be probability distributions that sum to 1 across `dim`.

    .. note::
      This function is here for legacy reasons, may be removed from nn.Functional in the future.

    .. note::
      The main trick for `hard` is to do  `y_hard - y_soft.detach() + y_soft`

      It achieves two things:
      - makes the output value exactly one-hot
      (since we add then subtract y_soft value)
      - makes the gradient equal to y_soft gradient
      (since we strip all other gradients)

    Examples::
        >>> logits = torch.randn(20, 32)
        >>> # Sample soft categorical using reparametrization trick:
        >>> F.gumbel_softmax(logits, tau=1, hard=False)
        >>> # Sample hard categorical using "Straight-through" trick:
        >>> F.gumbel_softmax(logits, tau=1, hard=True)

    .. _Link 1:
        https://arxiv.org/abs/1611.00712
    .. _Link 2:
        https://arxiv.org/abs/1611.01144
    """
    if not torch.jit.is_scripting():
        if type(logits) is not Tensor and has_torch_function((logits,)):
            return handle_torch_function(
                gumbel_softmax, (logits,), logits, tau=tau, hard=hard, eps=eps, dim=dim)
    if eps != 1e-10:
        warnings.warn("`eps` parameter is deprecated and has no effect.")

    gumbels = -torch.empty_like(logits, memory_format=torch.legacy_contiguous_format).exponential_().log()  # ~Gumbel(0,1)
    gumbels = (logits + gumbels) / tau  # ~Gumbel(logits,tau)
    y_soft = gumbels.softmax(dim)

    if hard:
        # Straight through.
        index = y_soft.max(dim, keepdim=True)[1]
        y_hard = torch.zeros_like(logits, memory_format=torch.legacy_contiguous_format).scatter_(dim, index, 1.0)
        ret = y_hard - y_soft.detach() + y_soft
    else:
        # Reparametrization trick.
        ret = y_soft
    return ret


def log_softmax(input, dim=None, _stacklevel=3, dtype=None):
    # type: (Tensor, Optional[int], int, Optional[int]) -> Tensor
    r"""Applies a softmax followed by a logarithm.

    While mathematically equivalent to log(softmax(x)), doing these two
    operations separately is slower, and numerically unstable. This function
    uses an alternative formulation to compute the output and gradient correctly.

    See :class:`~torch.nn.LogSoftmax` for more details.

    Arguments:
        input (Tensor): input
        dim (int): A dimension along which log_softmax will be computed.
        dtype (:class:`torch.dtype`, optional): the desired data type of returned tensor.
          If specified, the input tensor is casted to :attr:`dtype` before the operation
          is performed. This is useful for preventing data type overflows. Default: None.
    """
    if not torch.jit.is_scripting():
        if type(input) is not Tensor and has_torch_function((input,)):
            return handle_torch_function(
                log_softmax, (input,), input, dim=dim, _stacklevel=_stacklevel, dtype=dtype)
    if dim is None:
        dim = _get_softmax_dim('log_softmax', input.dim(), _stacklevel)
    if dtype is None:
        ret = input.log_softmax(dim)
    else:
        ret = input.log_softmax(dim, dtype=dtype)
    return ret


softshrink = _add_docstr(torch._C._nn.softshrink, r"""
softshrink(input, lambd=0.5) -> Tensor

Applies the soft shrinkage function elementwise

See :class:`~torch.nn.Softshrink` for more details.
""")


def tanh(input):
    r"""tanh(input) -> Tensor

    Applies element-wise,
    :math:`\text{Tanh}(x) = \tanh(x) = \frac{\exp(x) - \exp(-x)}{\exp(x) + \exp(-x)}`

    See :class:`~torch.nn.Tanh` for more details.
    """
    warnings.warn("nn.functional.tanh is deprecated. Use torch.tanh instead.")
    return input.tanh()


def sigmoid(input):
    r"""sigmoid(input) -> Tensor

    Applies the element-wise function :math:`\text{Sigmoid}(x) = \frac{1}{1 + \exp(-x)}`

    See :class:`~torch.nn.Sigmoid` for more details.
    """
    warnings.warn("nn.functional.sigmoid is deprecated. Use torch.sigmoid instead.")
    return input.sigmoid()


def hardsigmoid(input, inplace=False):
    r"""hardsigmoid(input) -> Tensor

    Applies the element-wise function :math:`\text{Hardsigmoid}(x) = \frac{ReLU6(x + 3)}{6}`

    Args:
        inplace: If set to ``True``, will do this operation in-place. Default: ``False``

    See :class:`~torch.nn.Hardsigmoid` for more details.
    """
    if not torch.jit.is_scripting():
        if type(input) is not Tensor and has_torch_function((input,)):
            return handle_torch_function(hardsigmoid, (input,), input, inplace=inplace)
    if inplace:
        return torch._C._nn.hardsigmoid_(input)
    return torch._C._nn.hardsigmoid(input)


def linear(input, weight, bias=None):
    # type: (Tensor, Tensor, Optional[Tensor]) -> Tensor
    r"""
    Applies a linear transformation to the incoming data: :math:`y = xA^T + b`.

    Shape:

        - Input: :math:`(N, *, in\_features)` where `*` means any number of
          additional dimensions
        - Weight: :math:`(out\_features, in\_features)`
        - Bias: :math:`(out\_features)`
        - Output: :math:`(N, *, out\_features)`
    """
    tens_ops = (input, weight)
    if not torch.jit.is_scripting():
        if any([type(t) is not Tensor for t in tens_ops]) and has_torch_function(tens_ops):
            return handle_torch_function(linear, tens_ops, input, weight, bias=bias)
    if input.dim() == 2 and bias is not None:
        # fused op is marginally faster
        ret = torch.addmm(bias, input, weight.t())
    else:
        output = input.matmul(weight.t())
        if bias is not None:
            output += bias
        ret = output
    return ret


def bilinear(input1, input2, weight, bias=None):
    # type: (Tensor, Tensor, Tensor, Optional[Tensor]) -> Tensor
    r"""
    Applies a bilinear transformation to the incoming data:
    :math:`y = x_1 A x_2 + b`

    Shape:

        - input1: :math:`(N, *, H_{in1})` where :math:`H_{in1}=\text{in1\_features}`
          and :math:`*` means any number of additional dimensions.
          All but the last dimension of the inputs should be the same.
        - input2: :math:`(N, *, H_{in2})` where :math:`H_{in2}=\text{in2\_features}`
        - weight: :math:`(\text{out\_features}, \text{in1\_features},
          \text{in2\_features})`
        - bias: :math:`(\text{out\_features})`
        - output: :math:`(N, *, H_{out})` where :math:`H_{out}=\text{out\_features}`
          and all but the last dimension are the same shape as the input.
    """
    return torch.bilinear(input1, input2, weight, bias)


def _no_grad_embedding_renorm_(weight, input, max_norm, norm_type):
    # type: (Tensor, Tensor, float, float) -> Tensor
    with torch.no_grad():
        torch.embedding_renorm_(weight, input, max_norm, norm_type)


def embedding(input, weight, padding_idx=None, max_norm=None, norm_type=2.,
              scale_grad_by_freq=False, sparse=False):
    # type: (Tensor, Tensor, Optional[int], Optional[float], float, bool, bool) -> Tensor
    r"""A simple lookup table that looks up embeddings in a fixed dictionary and size.

    This module is often used to retrieve word embeddings using indices.
    The input to the module is a list of indices, and the embedding matrix,
    and the output is the corresponding word embeddings.

    See :class:`torch.nn.Embedding` for more details.

    Args:
        input (LongTensor): Tensor containing indices into the embedding matrix
        weight (Tensor): The embedding matrix with number of rows equal to the maximum possible index + 1,
            and number of columns equal to the embedding size
        padding_idx (int, optional): If given, pads the output with the embedding vector at :attr:`padding_idx`
                                         (initialized to zeros) whenever it encounters the index.
        max_norm (float, optional): If given, each embedding vector with norm larger than :attr:`max_norm`
                                    is renormalized to have norm :attr:`max_norm`.
                                    Note: this will modify :attr:`weight` in-place.
        norm_type (float, optional): The p of the p-norm to compute for the :attr:`max_norm` option. Default ``2``.
        scale_grad_by_freq (boolean, optional): If given, this will scale gradients by the inverse of frequency of
                                                the words in the mini-batch. Default ``False``.
        sparse (bool, optional): If ``True``, gradient w.r.t. :attr:`weight` will be a sparse tensor. See Notes under
                                 :class:`torch.nn.Embedding` for more details regarding sparse gradients.

    Shape:
        - Input: LongTensor of arbitrary shape containing the indices to extract
        - Weight: Embedding matrix of floating point type with shape `(V, embedding_dim)`,
                            where V = maximum index + 1 and embedding_dim = the embedding size
        - Output: `(*, embedding_dim)`, where `*` is the input shape

    Examples::

        >>> # a batch of 2 samples of 4 indices each
        >>> input = torch.tensor([[1,2,4,5],[4,3,2,9]])
        >>> # an embedding matrix containing 10 tensors of size 3
        >>> embedding_matrix = torch.rand(10, 3)
        >>> F.embedding(input, embedding_matrix)
        tensor([[[ 0.8490,  0.9625,  0.6753],
                 [ 0.9666,  0.7761,  0.6108],
                 [ 0.6246,  0.9751,  0.3618],
                 [ 0.4161,  0.2419,  0.7383]],

                [[ 0.6246,  0.9751,  0.3618],
                 [ 0.0237,  0.7794,  0.0528],
                 [ 0.9666,  0.7761,  0.6108],
                 [ 0.3385,  0.8612,  0.1867]]])

        >>> # example with padding_idx
        >>> weights = torch.rand(10, 3)
        >>> weights[0, :].zero_()
        >>> embedding_matrix = weights
        >>> input = torch.tensor([[0,2,0,5]])
        >>> F.embedding(input, embedding_matrix, padding_idx=0)
        tensor([[[ 0.0000,  0.0000,  0.0000],
                 [ 0.5609,  0.5384,  0.8720],
                 [ 0.0000,  0.0000,  0.0000],
                 [ 0.6262,  0.2438,  0.7471]]])
    """
    if padding_idx is not None:
        if padding_idx > 0:
            assert padding_idx < weight.size(0), 'Padding_idx must be within num_embeddings'
        elif padding_idx < 0:
            assert padding_idx >= -weight.size(0), 'Padding_idx must be within num_embeddings'
            padding_idx = weight.size(0) + padding_idx
    else:
        padding_idx = -1
    if max_norm is not None:
        # `embedding_renorm_` will call .contiguous() on input anyways, so we
        # call it here and take advantage of the improved locality in the
        # `embedding` call below too.
        input = input.contiguous()
        # XXX: equivalent to
        # with torch.no_grad():
        #   torch.nembedding_renorm_
        # remove once script supports set_grad_enabled
        _no_grad_embedding_renorm_(weight, input, max_norm, norm_type)
    return torch.embedding(weight, input, padding_idx, scale_grad_by_freq, sparse)


def embedding_bag(input, weight, offsets=None, max_norm=None, norm_type=2,
                  scale_grad_by_freq=False, mode='mean', sparse=False,
                  per_sample_weights=None, include_last_offset=False):
    # type: (Tensor, Tensor, Optional[Tensor], Optional[float], float, bool, str, bool, Optional[Tensor], bool) -> Tensor
    r"""Computes sums, means or maxes of `bags` of embeddings, without instantiating the
    intermediate embeddings.

    See :class:`torch.nn.EmbeddingBag` for more details.

    .. include:: cuda_deterministic_backward.rst

    Args:
        input (LongTensor): Tensor containing bags of indices into the embedding matrix
        weight (Tensor): The embedding matrix with number of rows equal to the maximum possible index + 1,
            and number of columns equal to the embedding size
        offsets (LongTensor, optional): Only used when :attr:`input` is 1D. :attr:`offsets` determines
                             the starting index position of each bag (sequence) in :attr:`input`.
        max_norm (float, optional): If given, each embedding vector with norm larger than :attr:`max_norm`
                                    is renormalized to have norm :attr:`max_norm`.
                                    Note: this will modify :attr:`weight` in-place.
        norm_type (float, optional): The ``p`` in the ``p``-norm to compute for the :attr:`max_norm` option.
                                     Default ``2``.
        scale_grad_by_freq (boolean, optional): if given, this will scale gradients by the inverse of frequency of
                                                the words in the mini-batch. Default ``False``.
                                                Note: this option is not supported when ``mode="max"``.
        mode (string, optional): ``"sum"``, ``"mean"`` or ``"max"``. Specifies the way to reduce the bag.
                                 Default: ``"mean"``
        sparse (bool, optional): if ``True``, gradient w.r.t. :attr:`weight` will be a sparse tensor. See Notes under
                                 :class:`torch.nn.Embedding` for more details regarding sparse gradients.
                                 Note: this option is not supported when ``mode="max"``.
        per_sample_weights (Tensor, optional): a tensor of float / double weights, or None
            to indicate all weights should be taken to be 1. If specified, :attr:`per_sample_weights`
            must have exactly the same shape as input and is treated as having the same
            :attr:`offsets`, if those are not None.

        include_last_offset (bool, optional): if ``True``, the size of offsets is equal to the number of bags + 1.
        The last element is the size of the input, or the ending index position of the last bag (sequence).


    Shape:

        - :attr:`input` (LongTensor) and :attr:`offsets` (LongTensor, optional)

          - If :attr:`input` is 2D of shape `(B, N)`,

            it will be treated as ``B`` bags (sequences) each of fixed length ``N``, and
            this will return ``B`` values aggregated in a way depending on the :attr:`mode`.
            :attr:`offsets` is ignored and required to be ``None`` in this case.

          - If :attr:`input` is 1D of shape `(N)`,

            it will be treated as a concatenation of multiple bags (sequences).
            :attr:`offsets` is required to be a 1D tensor containing the
            starting index positions of each bag in :attr:`input`. Therefore,
            for :attr:`offsets` of shape `(B)`, :attr:`input` will be viewed as
            having ``B`` bags. Empty bags (i.e., having 0-length) will have
            returned vectors filled by zeros.

        - :attr:`weight` (Tensor): the learnable weights of the module of
          shape `(num_embeddings, embedding_dim)`

        - :attr:`per_sample_weights` (Tensor, optional). Has the same shape as
          :attr:`input`.

        - :attr:`output`: aggregated embedding values of shape `(B, embedding_dim)`

    Examples::

        >>> # an Embedding module containing 10 tensors of size 3
        >>> embedding_matrix = torch.rand(10, 3)
        >>> # a batch of 2 samples of 4 indices each
        >>> input = torch.tensor([1,2,4,5,4,3,2,9])
        >>> offsets = torch.tensor([0,4])
        >>> F.embedding_bag(embedding_matrix, input, offsets)
        tensor([[ 0.3397,  0.3552,  0.5545],
                [ 0.5893,  0.4386,  0.5882]])
    """
    if not torch.jit.is_scripting():
        tens_ops = (input, weight)
        if any([type(t) is not Tensor for t in tens_ops]) and has_torch_function(tens_ops):
            return handle_torch_function(
                embedding_bag, tens_ops, input, weight, offsets=offsets, max_norm=max_norm,
                norm_type=norm_type, scale_grad_by_freq=scale_grad_by_freq, mode=mode,
                sparse=sparse, per_sample_weights=per_sample_weights,
                include_last_offset=include_last_offset)
    # Check for backward compatibility.
    # Used to be embedding_bag(weight, input, ...)
    # Now is     embedding_bag(input, weight, ...)
    if weight.dtype == torch.long and input.is_floating_point():
        warnings.warn("Argument order of nn.functional.embedding_bag was changed. "
                      "Usage `embedding_bag(weight, input, ...)` is deprecated, "
                      "and should now be `embedding_bag(input, weight, ...)`.")
        weight, input = input, weight

    if per_sample_weights is not None and input.size() != per_sample_weights.size():
        raise ValueError("embedding_bag: If per_sample_weights ({}) is not None, "
                         "then it must have the same shape as the input ({})"
                         .format(per_sample_weights.shape, input.shape))

    if input.dim() == 2:
        if offsets is not None:
            raise ValueError("if input is 2D, then offsets has to be None"
                             ", as input is treated is a mini-batch of"
                             " fixed length sequences. However, found "
                             "offsets of type {}".format(type(offsets)))
        offsets = torch.arange(0, input.numel(), input.size(1),
                               dtype=torch.long, device=input.device)

        input = input.reshape(-1)
        if per_sample_weights is not None:
            per_sample_weights = per_sample_weights.reshape(-1)
    elif input.dim() == 1:
        if offsets is None:
            raise ValueError("offsets has to be a 1D Tensor but got None")
        if offsets.dim() != 1:
            raise ValueError("offsets has to be a 1D Tensor")
    else:
        raise ValueError("input has to be 1D or 2D Tensor,"
                         " but got Tensor of dimension {}".format(input.dim()))
    if mode == 'sum':
        mode_enum = 0
    elif mode == 'mean':
        mode_enum = 1
    elif mode == 'max':
        mode_enum = 2

        if scale_grad_by_freq:
            raise ValueError("max mode does not support scaling the gradient by the frequency")

        if sparse:
            raise ValueError("max mode does not support sparse weights")

    else:
        raise ValueError("mode has to be one of sum, mean or max")

    if max_norm is not None:
        # XXX: equivalent to
        # with torch.no_grad():
        #   torch.nembedding_renorm_
        # remove once script supports set_grad_enabled
        _no_grad_embedding_renorm_(weight, input, max_norm, norm_type)

    if per_sample_weights is not None and mode != 'sum':
        raise NotImplementedError("embedding_bag: per_sample_weights was not None. "
                                  "per_sample_weights is only supported for mode='sum' "
                                  "(got mode='{}'). Please open a feature request on GitHub."
                                  .format(mode))

    ret, _, _, _ = torch.embedding_bag(
        weight,
        input,
        offsets,
        scale_grad_by_freq,
        mode_enum,
        sparse,
        per_sample_weights,
        include_last_offset)
    return ret


def _verify_batch_size(size):
    # type: (List[int]) -> None
    # XXX: JIT script does not support the reduce from functools, and mul op is a
    # builtin, which cannot be used as a value to a func yet, so rewrite this size
    # check to a simple equivalent for loop
    #
    # TODO: make use of reduce like below when JIT is ready with the missing features:
    # from operator import mul
    # from functools import reduce
    #
    #   if reduce(mul, size[2:], size[0]) == 1
    size_prods = size[0]
    for i in range(len(size) - 2):
        size_prods *= size[i + 2]
    if size_prods == 1:
        raise ValueError('Expected more than 1 value per channel when training, got input size {}'.format(size))


def batch_norm(input, running_mean, running_var, weight=None, bias=None,
               training=False, momentum=0.1, eps=1e-5):
    # type: (Tensor, Optional[Tensor], Optional[Tensor], Optional[Tensor], Optional[Tensor], bool, float, float) -> Tensor  # noqa
    r"""Applies Batch Normalization for each channel across a batch of data.

    See :class:`~torch.nn.BatchNorm1d`, :class:`~torch.nn.BatchNorm2d`,
    :class:`~torch.nn.BatchNorm3d` for details.
    """
    if not torch.jit.is_scripting():
        if type(input) is not Tensor and has_torch_function((input,)):
            return handle_torch_function(
                batch_norm, (input,), input, running_mean, running_var, weight=weight,
                bias=bias, training=training, momentum=momentum, eps=eps)
    if training:
        _verify_batch_size(input.size())

    return torch.batch_norm(
        input, weight, bias, running_mean, running_var,
        training, momentum, eps, torch.backends.cudnn.enabled
    )


def instance_norm(input, running_mean=None, running_var=None, weight=None,
                  bias=None, use_input_stats=True, momentum=0.1, eps=1e-5):
    # type: (Tensor, Optional[Tensor], Optional[Tensor], Optional[Tensor], Optional[Tensor], bool, float, float) -> Tensor  # noqa
    r"""Applies Instance Normalization for each channel in each data sample in a
    batch.

    See :class:`~torch.nn.InstanceNorm1d`, :class:`~torch.nn.InstanceNorm2d`,
    :class:`~torch.nn.InstanceNorm3d` for details.
    """
    if not torch.jit.is_scripting():
        if type(input) is not Tensor and has_torch_function((input,)):
            return handle_torch_function(
                instance_norm, (input,), input, running_mean=running_mean,
                running_var=running_var, weight=weight, bias=bias,
                use_input_stats=use_input_stats, momentum=momentum, eps=eps)
    _verify_batch_size(input.size())
    return torch.instance_norm(
        input, weight, bias, running_mean, running_var,
        use_input_stats, momentum, eps, torch.backends.cudnn.enabled
    )


def layer_norm(input, normalized_shape, weight=None, bias=None, eps=1e-5):
    # type: (Tensor, List[int], Optional[Tensor], Optional[Tensor], float) -> Tensor
    r"""Applies Layer Normalization for last certain number of dimensions.

    See :class:`~torch.nn.LayerNorm` for details.
    """
    return torch.layer_norm(input, normalized_shape, weight, bias, eps,
                            torch.backends.cudnn.enabled)


def group_norm(input, num_groups, weight=None, bias=None, eps=1e-5):
    # type: (Tensor, int, Optional[Tensor], Optional[Tensor], float) -> Tensor
    r"""Applies Group Normalization for last certain number of dimensions.

    See :class:`~torch.nn.GroupNorm` for details.
    """
    if not torch.jit.is_scripting():
        if type(input) is not Tensor and has_torch_function((input,)):
            return handle_torch_function(
                group_norm, (input,), input, num_groups, weight=weight, bias=bias, eps=eps)
    _verify_batch_size([
        input.size(0) * input.size(1) // num_groups, num_groups]
        + list(input.size()[2:]))
    return torch.group_norm(input, num_groups, weight, bias, eps,
                            torch.backends.cudnn.enabled)


def local_response_norm(input, size, alpha=1e-4, beta=0.75, k=1.):
    # type: (Tensor, int, float, float, float) -> Tensor
    r"""Applies local response normalization over an input signal composed of
    several input planes, where channels occupy the second dimension.
    Applies normalization across channels.

    See :class:`~torch.nn.LocalResponseNorm` for details.
    """
    if not torch.jit.is_scripting():
        if type(input) is not Tensor and has_torch_function((input,)):
            return handle_torch_function(
                local_response_norm, (input,), input, size, alpha=alpha, beta=beta, k=k)
    dim = input.dim()
    if dim < 3:
        raise ValueError('Expected 3D or higher dimensionality \
                         input (got {} dimensions)'.format(dim))
    div = input.mul(input).unsqueeze(1)
    if dim == 3:
        div = pad(div, (0, 0, size // 2, (size - 1) // 2))
        div = avg_pool2d(div, (size, 1), stride=1).squeeze(1)
    else:
        sizes = input.size()
        div = div.view(sizes[0], 1, sizes[1], sizes[2], -1)
        div = pad(div, (0, 0, 0, 0, size // 2, (size - 1) // 2))
        div = avg_pool3d(div, (size, 1, 1), stride=1).squeeze(1)
        div = div.view(sizes)
    div = div.mul(alpha).add(k).pow(beta)
    return input / div


# loss

def ctc_loss(log_probs, targets, input_lengths, target_lengths, blank=0,
             reduction='mean', zero_infinity=False):
    # type: (Tensor, Tensor, Tensor, Tensor, int, str, bool) -> Tensor
    r"""The Connectionist Temporal Classification loss.

    See :class:`~torch.nn.CTCLoss` for details.

    .. include:: cudnn_deterministic.rst
    .. include:: cuda_deterministic_backward.rst

    Args:
        log_probs: :math:`(T, N, C)` where `C = number of characters in alphabet including blank`,
            `T = input length`, and `N = batch size`.
            The logarithmized probabilities of the outputs
            (e.g. obtained with :func:`torch.nn.functional.log_softmax`).
        targets: :math:`(N, S)` or `(sum(target_lengths))`.
            Targets cannot be blank. In the second form, the targets are assumed to be concatenated.
        input_lengths: :math:`(N)`.
            Lengths of the inputs (must each be :math:`\leq T`)
        target_lengths: :math:`(N)`.
            Lengths of the targets
        blank (int, optional):
            Blank label. Default :math:`0`.
        reduction (string, optional): Specifies the reduction to apply to the output:
            ``'none'`` | ``'mean'`` | ``'sum'``. ``'none'``: no reduction will be applied,
            ``'mean'``: the output losses will be divided by the target lengths and
            then the mean over the batch is taken, ``'sum'``: the output will be
            summed. Default: ``'mean'``
        zero_infinity (bool, optional):
            Whether to zero infinite losses and the associated gradients.
            Default: ``False``
            Infinite losses mainly occur when the inputs are too short
            to be aligned to the targets.

    Example::

        >>> log_probs = torch.randn(50, 16, 20).log_softmax(2).detach().requires_grad_()
        >>> targets = torch.randint(1, 20, (16, 30), dtype=torch.long)
        >>> input_lengths = torch.full((16,), 50, dtype=torch.long)
        >>> target_lengths = torch.randint(10,30,(16,), dtype=torch.long)
        >>> loss = F.ctc_loss(log_probs, targets, input_lengths, target_lengths)
        >>> loss.backward()
    """
    return torch.ctc_loss(log_probs, targets, input_lengths, target_lengths, blank, _Reduction.get_enum(reduction),
                          zero_infinity)


def nll_loss(input, target, weight=None, size_average=None, ignore_index=-100,
             reduce=None, reduction='mean'):
    # type: (Tensor, Tensor, Optional[Tensor], Optional[bool], int, Optional[bool], str) -> Tensor
    r"""The negative log likelihood loss.

    See :class:`~torch.nn.NLLLoss` for details.

    Args:
        input: :math:`(N, C)` where `C = number of classes` or :math:`(N, C, H, W)`
            in case of 2D Loss, or :math:`(N, C, d_1, d_2, ..., d_K)` where :math:`K \geq 1`
            in the case of K-dimensional loss.
        target: :math:`(N)` where each value is :math:`0 \leq \text{targets}[i] \leq C-1`,
            or :math:`(N, d_1, d_2, ..., d_K)` where :math:`K \geq 1` for
            K-dimensional loss.
        weight (Tensor, optional): a manual rescaling weight given to each
            class. If given, has to be a Tensor of size `C`
        size_average (bool, optional): Deprecated (see :attr:`reduction`). By default,
            the losses are averaged over each loss element in the batch. Note that for
            some losses, there multiple elements per sample. If the field :attr:`size_average`
            is set to ``False``, the losses are instead summed for each minibatch. Ignored
            when reduce is ``False``. Default: ``True``
        ignore_index (int, optional): Specifies a target value that is ignored
            and does not contribute to the input gradient. When :attr:`size_average` is
            ``True``, the loss is averaged over non-ignored targets. Default: -100
        reduce (bool, optional): Deprecated (see :attr:`reduction`). By default, the
            losses are averaged or summed over observations for each minibatch depending
            on :attr:`size_average`. When :attr:`reduce` is ``False``, returns a loss per
            batch element instead and ignores :attr:`size_average`. Default: ``True``
        reduction (string, optional): Specifies the reduction to apply to the output:
            ``'none'`` | ``'mean'`` | ``'sum'``. ``'none'``: no reduction will be applied,
            ``'mean'``: the sum of the output will be divided by the number of
            elements in the output, ``'sum'``: the output will be summed. Note: :attr:`size_average`
            and :attr:`reduce` are in the process of being deprecated, and in the meantime,
            specifying either of those two args will override :attr:`reduction`. Default: ``'mean'``

    Example::

        >>> # input is of size N x C = 3 x 5
        >>> input = torch.randn(3, 5, requires_grad=True)
        >>> # each element in target has to have 0 <= value < C
        >>> target = torch.tensor([1, 0, 4])
        >>> output = F.nll_loss(F.log_softmax(input), target)
        >>> output.backward()
    """
    if not torch.jit.is_scripting():
        tens_ops = (input, target)
        if any([type(t) is not Tensor for t in tens_ops]) and has_torch_function(tens_ops):
            return handle_torch_function(
                nll_loss, tens_ops, input, target, weight=weight, size_average=size_average,
                ignore_index=ignore_index, reduce=reduce, reduction=reduction)
    if size_average is not None or reduce is not None:
        reduction = _Reduction.legacy_get_string(size_average, reduce)
    dim = input.dim()
    if dim < 2:
        raise ValueError('Expected 2 or more dimensions (got {})'.format(dim))

    if input.size(0) != target.size(0):
        raise ValueError('Expected input batch_size ({}) to match target batch_size ({}).'
                         .format(input.size(0), target.size(0)))
    if dim == 2:
        ret = torch._C._nn.nll_loss(input, target, weight, _Reduction.get_enum(reduction), ignore_index)
    elif dim == 4:
        ret = torch._C._nn.nll_loss2d(input, target, weight, _Reduction.get_enum(reduction), ignore_index)
    else:
        # dim == 3 or dim > 4
        n = input.size(0)
        c = input.size(1)
        out_size = (n,) + input.size()[2:]
        if target.size()[1:] != input.size()[2:]:
            raise ValueError('Expected target size {}, got {}'.format(
                out_size, target.size()))
        input = input.contiguous()
        target = target.contiguous()
        # support empty batches, see #15870
        if input.numel() > 0:
            input = input.view(n, c, 1, -1)
        else:
            input = input.view(n, c, 0, 0)
        if target.numel() > 0:
            target = target.view(n, 1, -1)
        else:
            target = target.view(n, 0, 0)
        reduction_enum = _Reduction.get_enum(reduction)
        if reduction != 'none':
            ret = torch._C._nn.nll_loss2d(
                input, target, weight, reduction_enum, ignore_index)
        else:
            out = torch._C._nn.nll_loss2d(
                input, target, weight, reduction_enum, ignore_index)
            ret = out.view(out_size)
    return ret


def poisson_nll_loss(input, target, log_input=True, full=False, size_average=None, eps=1e-8,
                     reduce=None, reduction='mean'):
    # type: (Tensor, Tensor, bool, bool, Optional[bool], float, Optional[bool], str) -> Tensor
    r"""Poisson negative log likelihood loss.

    See :class:`~torch.nn.PoissonNLLLoss` for details.

    Args:
        input: expectation of underlying Poisson distribution.
        target: random sample :math:`target \sim \text{Poisson}(input)`.
        log_input: if ``True`` the loss is computed as
            :math:`\exp(\text{input}) - \text{target} * \text{input}`, if ``False`` then loss is
            :math:`\text{input} - \text{target} * \log(\text{input}+\text{eps})`. Default: ``True``
        full: whether to compute full loss, i. e. to add the Stirling
            approximation term. Default: ``False``
            :math:`\text{target} * \log(\text{target}) - \text{target} + 0.5 * \log(2 * \pi * \text{target})`.
        size_average (bool, optional): Deprecated (see :attr:`reduction`). By default,
            the losses are averaged over each loss element in the batch. Note that for
            some losses, there multiple elements per sample. If the field :attr:`size_average`
            is set to ``False``, the losses are instead summed for each minibatch. Ignored
            when reduce is ``False``. Default: ``True``
        eps (float, optional): Small value to avoid evaluation of :math:`\log(0)` when
            :attr:`log_input`=``False``. Default: 1e-8
        reduce (bool, optional): Deprecated (see :attr:`reduction`). By default, the
            losses are averaged or summed over observations for each minibatch depending
            on :attr:`size_average`. When :attr:`reduce` is ``False``, returns a loss per
            batch element instead and ignores :attr:`size_average`. Default: ``True``
        reduction (string, optional): Specifies the reduction to apply to the output:
            ``'none'`` | ``'mean'`` | ``'sum'``. ``'none'``: no reduction will be applied,
            ``'mean'``: the sum of the output will be divided by the number of
            elements in the output, ``'sum'``: the output will be summed. Note: :attr:`size_average`
            and :attr:`reduce` are in the process of being deprecated, and in the meantime,
            specifying either of those two args will override :attr:`reduction`. Default: ``'mean'``

    """
    if not torch.jit.is_scripting():
        tens_ops = (input, target)
        if any([type(t) is not Tensor for t in tens_ops]) and has_torch_function(tens_ops):
            return handle_torch_function(
                poisson_nll_loss, tens_ops, input, target, log_input=log_input, full=full,
                size_average=size_average, eps=eps, reduce=reduce, reduction=reduction)
    if size_average is not None or reduce is not None:
        reduction = _Reduction.legacy_get_string(size_average, reduce)
    if reduction != 'none' and reduction != 'mean' and reduction != 'sum':
        ret = input
        raise ValueError(reduction + " is not valid")

    ret = torch.poisson_nll_loss(input, target, log_input, full, eps, _Reduction.get_enum(reduction))
    return ret


def kl_div(input, target, size_average=None, reduce=None, reduction='mean'):
    # type: (Tensor, Tensor, Optional[bool], Optional[bool], str) -> Tensor
    r"""The `Kullback-Leibler divergence`_ Loss.

    See :class:`~torch.nn.KLDivLoss` for details.

    Args:
        input: Tensor of arbitrary shape
        target: Tensor of the same shape as input
        size_average (bool, optional): Deprecated (see :attr:`reduction`). By default,
            the losses are averaged over each loss element in the batch. Note that for
            some losses, there multiple elements per sample. If the field :attr:`size_average`
            is set to ``False``, the losses are instead summed for each minibatch. Ignored
            when reduce is ``False``. Default: ``True``
        reduce (bool, optional): Deprecated (see :attr:`reduction`). By default, the
            losses are averaged or summed over observations for each minibatch depending
            on :attr:`size_average`. When :attr:`reduce` is ``False``, returns a loss per
            batch element instead and ignores :attr:`size_average`. Default: ``True``
        reduction (string, optional): Specifies the reduction to apply to the output:
            ``'none'`` | ``'batchmean'`` | ``'sum'`` | ``'mean'``.
            ``'none'``: no reduction will be applied
            ``'batchmean'``: the sum of the output will be divided by the batchsize
            ``'sum'``: the output will be summed
            ``'mean'``: the output will be divided by the number of elements in the output
            Default: ``'mean'``

    .. note::
        :attr:`size_average` and :attr:`reduce` are in the process of being deprecated,
        and in the meantime, specifying either of those two args will override :attr:`reduction`.

    .. note::
        :attr:``reduction`` = ``'mean'`` doesn't return the true kl divergence value, please use
        :attr:``reduction`` = ``'batchmean'`` which aligns with KL math definition.
        In the next major release, ``'mean'`` will be changed to be the same as 'batchmean'.

    .. _Kullback-Leibler divergence:
        https://en.wikipedia.org/wiki/Kullback-Leibler_divergence
    """
    if not torch.jit.is_scripting():
        tens_ops = (input, target)
        if any([type(t) is not Tensor for t in tens_ops]) and has_torch_function(tens_ops):
            return handle_torch_function(
                kl_div, tens_ops, input, target, size_average=size_average,
                reduce=reduce, reduction=reduction)
    if size_average is not None or reduce is not None:
        reduction_enum = _Reduction.legacy_get_enum(size_average, reduce)
    else:
        if reduction == 'mean':
            warnings.warn("reduction: 'mean' divides the total loss by both the batch size and the support size."
                          "'batchmean' divides only by the batch size, and aligns with the KL div math definition."
                          "'mean' will be changed to behave the same as 'batchmean' in the next major release.")

        # special case for batchmean
        if reduction == 'batchmean':
            reduction_enum = _Reduction.get_enum('sum')
        else:
            reduction_enum = _Reduction.get_enum(reduction)

    reduced = torch.kl_div(input, target, reduction_enum)

    if reduction == 'batchmean' and input.dim() != 0:
        reduced = reduced / input.size()[0]

    return reduced


def cross_entropy(input, target, weight=None, size_average=None, ignore_index=-100,
                  reduce=None, reduction='mean'):
    # type: (Tensor, Tensor, Optional[Tensor], Optional[bool], int, Optional[bool], str) -> Tensor
    r"""This criterion combines `log_softmax` and `nll_loss` in a single
    function.

    See :class:`~torch.nn.CrossEntropyLoss` for details.

    Args:
        input (Tensor) : :math:`(N, C)` where `C = number of classes` or :math:`(N, C, H, W)`
            in case of 2D Loss, or :math:`(N, C, d_1, d_2, ..., d_K)` where :math:`K \geq 1`
            in the case of K-dimensional loss.
        target (Tensor) : :math:`(N)` where each value is :math:`0 \leq \text{targets}[i] \leq C-1`,
            or :math:`(N, d_1, d_2, ..., d_K)` where :math:`K \geq 1` for
            K-dimensional loss.
        weight (Tensor, optional): a manual rescaling weight given to each
            class. If given, has to be a Tensor of size `C`
        size_average (bool, optional): Deprecated (see :attr:`reduction`). By default,
            the losses are averaged over each loss element in the batch. Note that for
            some losses, there multiple elements per sample. If the field :attr:`size_average`
            is set to ``False``, the losses are instead summed for each minibatch. Ignored
            when reduce is ``False``. Default: ``True``
        ignore_index (int, optional): Specifies a target value that is ignored
            and does not contribute to the input gradient. When :attr:`size_average` is
            ``True``, the loss is averaged over non-ignored targets. Default: -100
        reduce (bool, optional): Deprecated (see :attr:`reduction`). By default, the
            losses are averaged or summed over observations for each minibatch depending
            on :attr:`size_average`. When :attr:`reduce` is ``False``, returns a loss per
            batch element instead and ignores :attr:`size_average`. Default: ``True``
        reduction (string, optional): Specifies the reduction to apply to the output:
            ``'none'`` | ``'mean'`` | ``'sum'``. ``'none'``: no reduction will be applied,
            ``'mean'``: the sum of the output will be divided by the number of
            elements in the output, ``'sum'``: the output will be summed. Note: :attr:`size_average`
            and :attr:`reduce` are in the process of being deprecated, and in the meantime,
            specifying either of those two args will override :attr:`reduction`. Default: ``'mean'``

    Examples::

        >>> input = torch.randn(3, 5, requires_grad=True)
        >>> target = torch.randint(5, (3,), dtype=torch.int64)
        >>> loss = F.cross_entropy(input, target)
        >>> loss.backward()
    """
    if not torch.jit.is_scripting():
        tens_ops = (input, target)
        if any([type(t) is not Tensor for t in tens_ops]) and has_torch_function(tens_ops):
            return handle_torch_function(
                cross_entropy, tens_ops, input, target, weight=weight,
                size_average=size_average, ignore_index=ignore_index, reduce=reduce,
                reduction=reduction)
    if size_average is not None or reduce is not None:
        reduction = _Reduction.legacy_get_string(size_average, reduce)
    return nll_loss(log_softmax(input, 1), target, weight, None, ignore_index, None, reduction)


def binary_cross_entropy(input, target, weight=None, size_average=None,
                         reduce=None, reduction='mean'):
    # type: (Tensor, Tensor, Optional[Tensor], Optional[bool], Optional[bool], str) -> Tensor
    r"""Function that measures the Binary Cross Entropy
    between the target and the output.

    See :class:`~torch.nn.BCELoss` for details.

    Args:
        input: Tensor of arbitrary shape
        target: Tensor of the same shape as input
        weight (Tensor, optional): a manual rescaling weight
                if provided it's repeated to match input tensor shape
        size_average (bool, optional): Deprecated (see :attr:`reduction`). By default,
            the losses are averaged over each loss element in the batch. Note that for
            some losses, there multiple elements per sample. If the field :attr:`size_average`
            is set to ``False``, the losses are instead summed for each minibatch. Ignored
            when reduce is ``False``. Default: ``True``
        reduce (bool, optional): Deprecated (see :attr:`reduction`). By default, the
            losses are averaged or summed over observations for each minibatch depending
            on :attr:`size_average`. When :attr:`reduce` is ``False``, returns a loss per
            batch element instead and ignores :attr:`size_average`. Default: ``True``
        reduction (string, optional): Specifies the reduction to apply to the output:
            ``'none'`` | ``'mean'`` | ``'sum'``. ``'none'``: no reduction will be applied,
            ``'mean'``: the sum of the output will be divided by the number of
            elements in the output, ``'sum'``: the output will be summed. Note: :attr:`size_average`
            and :attr:`reduce` are in the process of being deprecated, and in the meantime,
            specifying either of those two args will override :attr:`reduction`. Default: ``'mean'``

    Examples::

        >>> input = torch.randn((3, 2), requires_grad=True)
        >>> target = torch.rand((3, 2), requires_grad=False)
        >>> loss = F.binary_cross_entropy(F.sigmoid(input), target)
        >>> loss.backward()
    """
    if not torch.jit.is_scripting():
        tens_ops = (input, target)
        if any([type(t) is not Tensor for t in tens_ops]) and has_torch_function(tens_ops):
            return handle_torch_function(
                binary_cross_entropy, tens_ops, input, target, weight=weight,
                size_average=size_average, reduce=reduce, reduction=reduction)
    if size_average is not None or reduce is not None:
        reduction_enum = _Reduction.legacy_get_enum(size_average, reduce)
    else:
        reduction_enum = _Reduction.get_enum(reduction)
    if target.size() != input.size():
        warnings.warn("Using a target size ({}) that is different to the input size ({}) is deprecated. "
                      "Please ensure they have the same size.".format(target.size(), input.size()),
                      stacklevel=2)
    if input.numel() != target.numel():
        raise ValueError("Target and input must have the same number of elements. target nelement ({}) "
                         "!= input nelement ({})".format(target.numel(), input.numel()))

    if weight is not None:
        new_size = _infer_size(target.size(), weight.size())
        weight = weight.expand(new_size)

    return torch._C._nn.binary_cross_entropy(
        input, target, weight, reduction_enum)


def binary_cross_entropy_with_logits(input, target, weight=None, size_average=None,
                                     reduce=None, reduction='mean', pos_weight=None):
    # type: (Tensor, Tensor, Optional[Tensor], Optional[bool], Optional[bool], str, Optional[Tensor]) -> Tensor
    r"""Function that measures Binary Cross Entropy between target and output
    logits.

    See :class:`~torch.nn.BCEWithLogitsLoss` for details.

    Args:
        input: Tensor of arbitrary shape
        target: Tensor of the same shape as input
        weight (Tensor, optional): a manual rescaling weight
            if provided it's repeated to match input tensor shape
        size_average (bool, optional): Deprecated (see :attr:`reduction`). By default,
            the losses are averaged over each loss element in the batch. Note that for
            some losses, there multiple elements per sample. If the field :attr:`size_average`
            is set to ``False``, the losses are instead summed for each minibatch. Ignored
            when reduce is ``False``. Default: ``True``
        reduce (bool, optional): Deprecated (see :attr:`reduction`). By default, the
            losses are averaged or summed over observations for each minibatch depending
            on :attr:`size_average`. When :attr:`reduce` is ``False``, returns a loss per
            batch element instead and ignores :attr:`size_average`. Default: ``True``
        reduction (string, optional): Specifies the reduction to apply to the output:
            ``'none'`` | ``'mean'`` | ``'sum'``. ``'none'``: no reduction will be applied,
            ``'mean'``: the sum of the output will be divided by the number of
            elements in the output, ``'sum'``: the output will be summed. Note: :attr:`size_average`
            and :attr:`reduce` are in the process of being deprecated, and in the meantime,
            specifying either of those two args will override :attr:`reduction`. Default: ``'mean'``
        pos_weight (Tensor, optional): a weight of positive examples.
                Must be a vector with length equal to the number of classes.

    Examples::

         >>> input = torch.randn(3, requires_grad=True)
         >>> target = torch.empty(3).random_(2)
         >>> loss = F.binary_cross_entropy_with_logits(input, target)
         >>> loss.backward()
    """
    if not torch.jit.is_scripting():
        tens_ops = (input, target)
        if any([type(t) is not Tensor for t in tens_ops]) and has_torch_function(tens_ops):
            return handle_torch_function(
                binary_cross_entropy_with_logits, tens_ops, input, target, weight=weight,
                size_average=size_average, reduce=reduce, reduction=reduction,
                pos_weight=pos_weight)
    if size_average is not None or reduce is not None:
        reduction_enum = _Reduction.legacy_get_enum(size_average, reduce)
    else:
        reduction_enum = _Reduction.get_enum(reduction)

    if not (target.size() == input.size()):
        raise ValueError("Target size ({}) must be the same as input size ({})".format(target.size(), input.size()))

    return torch.binary_cross_entropy_with_logits(input, target, weight, pos_weight, reduction_enum)


def _pointwise_loss(lambd, lambd_optimized, input, target, reduction='mean'):
    if target.requires_grad:
        d = lambd(input, target)
        if reduction == 'none':
            return d
        return torch.mean(d) if reduction == 'mean' else torch.sum(d)
    else:
        expanded_input, expanded_target = torch.broadcast_tensors(input, target)
        return lambd_optimized(expanded_input, expanded_target, _Reduction.get_enum(reduction))


def _smooth_l1_loss(input, target):
    # type: (Tensor, Tensor) -> Tensor
    t = torch.abs(input - target)
    return torch.where(t < 1, 0.5 * t ** 2, t - 0.5)


def smooth_l1_loss(input, target, size_average=None, reduce=None, reduction='mean'):
    # type: (Tensor, Tensor, Optional[bool], Optional[bool], str) -> Tensor
    r"""Function that uses a squared term if the absolute
    element-wise error falls below 1 and an L1 term otherwise.

    See :class:`~torch.nn.SmoothL1Loss` for details.
    """
    if not torch.jit.is_scripting():
        tens_ops = (input, target)
        if any([type(t) is not Tensor for t in tens_ops]) and has_torch_function(tens_ops):
            return handle_torch_function(
                smooth_l1_loss, tens_ops, input, target, size_average=size_average,
                reduce=reduce, reduction=reduction)
    if not (target.size() == input.size()):
        warnings.warn("Using a target size ({}) that is different to the input size ({}). "
                      "This will likely lead to incorrect results due to broadcasting. "
                      "Please ensure they have the same size.".format(target.size(), input.size()),
                      stacklevel=2)
    if size_average is not None or reduce is not None:
        reduction = _Reduction.legacy_get_string(size_average, reduce)
    if target.requires_grad:
        ret = _smooth_l1_loss(input, target)
        if reduction != 'none':
            ret = torch.mean(ret) if reduction == 'mean' else torch.sum(ret)
    else:
        expanded_input, expanded_target = torch.broadcast_tensors(input, target)
        ret = torch._C._nn.smooth_l1_loss(expanded_input, expanded_target, _Reduction.get_enum(reduction))
    return ret


def l1_loss(input, target, size_average=None, reduce=None, reduction='mean'):
    # type: (Tensor, Tensor, Optional[bool], Optional[bool], str) -> Tensor
    r"""l1_loss(input, target, size_average=None, reduce=None, reduction='mean') -> Tensor

    Function that takes the mean element-wise absolute value difference.

    See :class:`~torch.nn.L1Loss` for details.
    """
    if not torch.jit.is_scripting():
        tens_ops = (input, target)
        if any([type(t) is not Tensor for t in tens_ops]) and has_torch_function(tens_ops):
            return handle_torch_function(
                l1_loss, tens_ops, input, target, size_average=size_average, reduce=reduce,
                reduction=reduction)
    if not (target.size() == input.size()):
        warnings.warn("Using a target size ({}) that is different to the input size ({}). "
                      "This will likely lead to incorrect results due to broadcasting. "
                      "Please ensure they have the same size.".format(target.size(), input.size()),
                      stacklevel=2)
    if size_average is not None or reduce is not None:
        reduction = _Reduction.legacy_get_string(size_average, reduce)
    if target.requires_grad:
        ret = torch.abs(input - target)
        if reduction != 'none':
            ret = torch.mean(ret) if reduction == 'mean' else torch.sum(ret)
    else:
        expanded_input, expanded_target = torch.broadcast_tensors(input, target)
        ret = torch._C._nn.l1_loss(expanded_input, expanded_target, _Reduction.get_enum(reduction))
    return ret


def mse_loss(input, target, size_average=None, reduce=None, reduction='mean'):
    # type: (Tensor, Tensor, Optional[bool], Optional[bool], str) -> Tensor
    r"""mse_loss(input, target, size_average=None, reduce=None, reduction='mean') -> Tensor

    Measures the element-wise mean squared error.

    See :class:`~torch.nn.MSELoss` for details.
    """
    if not torch.jit.is_scripting():
        tens_ops = (input, target)
        if any([type(t) is not Tensor for t in tens_ops]) and has_torch_function(tens_ops):
            return handle_torch_function(
                mse_loss, tens_ops, input, target, size_average=size_average, reduce=reduce,
                reduction=reduction)
    if not (target.size() == input.size()):
        warnings.warn("Using a target size ({}) that is different to the input size ({}). "
                      "This will likely lead to incorrect results due to broadcasting. "
                      "Please ensure they have the same size.".format(target.size(), input.size()),
                      stacklevel=2)
    if size_average is not None or reduce is not None:
        reduction = _Reduction.legacy_get_string(size_average, reduce)
    if target.requires_grad:
        ret = (input - target) ** 2
        if reduction != 'none':
            ret = torch.mean(ret) if reduction == 'mean' else torch.sum(ret)
    else:
        expanded_input, expanded_target = torch.broadcast_tensors(input, target)
        ret = torch._C._nn.mse_loss(expanded_input, expanded_target, _Reduction.get_enum(reduction))
    return ret


def margin_ranking_loss(input1, input2, target, margin=0, size_average=None,
                        reduce=None, reduction='mean'):
    # type: (Tensor, Tensor, Tensor, float, Optional[bool], Optional[bool], str) -> Tensor
    r"""margin_ranking_loss(input1, input2, target, margin=0, size_average=None, reduce=None, reduction='mean') -> Tensor

    See :class:`~torch.nn.MarginRankingLoss` for details.
    """  # noqa
    if not torch.jit.is_scripting():
        tens_ops = (input1, input2, target)
        if any([type(t) is not Tensor for t in tens_ops]) and has_torch_function(tens_ops):
            return handle_torch_function(
                margin_ranking_loss, tens_ops, input1, input2, target, margin=margin,
                size_average=size_average, reduce=reduce, reduction=reduction)
    if size_average is not None or reduce is not None:
        reduction_enum = _Reduction.legacy_get_enum(size_average, reduce)
    else:
        reduction_enum = _Reduction.get_enum(reduction)
    if input1.dim() == 0 or input2.dim() == 0 or target.dim() == 0:
        raise RuntimeError(("margin_ranking_loss does not support scalars, got sizes: "
                            "input1: {}, input2: {}, target: {} ".format(input1.size(), input2.size(), target.size())))
    return torch.margin_ranking_loss(input1, input2, target, margin, reduction_enum)


def hinge_embedding_loss(input, target, margin=1.0, size_average=None,
                         reduce=None, reduction='mean'):
    # type: (Tensor, Tensor, float, Optional[bool], Optional[bool], str) -> Tensor
    r"""hinge_embedding_loss(input, target, margin=1.0, size_average=None, reduce=None, reduction='mean') -> Tensor

    See :class:`~torch.nn.HingeEmbeddingLoss` for details.
    """  # noqa
    if not torch.jit.is_scripting():
        tens_ops = (input, target)
        if any([type(t) is not Tensor for t in tens_ops]) and has_torch_function(tens_ops):
            return handle_torch_function(
                hinge_embedding_loss, tens_ops, input, target, margin=margin,
                size_average=size_average, reduce=reduce, reduction=reduction)
    if size_average is not None or reduce is not None:
        reduction_enum = _Reduction.legacy_get_enum(size_average, reduce)
    else:
        reduction_enum = _Reduction.get_enum(reduction)
    return torch.hinge_embedding_loss(input, target, margin, reduction_enum)


def multilabel_margin_loss(input, target, size_average=None, reduce=None, reduction='mean'):
    # type: (Tensor, Tensor, Optional[bool], Optional[bool], str) -> Tensor
    r"""multilabel_margin_loss(input, target, size_average=None, reduce=None, reduction='mean') -> Tensor

    See :class:`~torch.nn.MultiLabelMarginLoss` for details.
    """
    if not torch.jit.is_scripting():
        tens_ops = (input, target)
        if any([type(t) is not Tensor for t in tens_ops]) and has_torch_function(tens_ops):
            return handle_torch_function(
                multilabel_margin_loss, tens_ops, input, target, size_average=size_average,
                reduce=reduce, reduction=reduction)
    if size_average is not None or reduce is not None:
        reduction_enum = _Reduction.legacy_get_enum(size_average, reduce)
    else:
        reduction_enum = _Reduction.get_enum(reduction)
    return torch._C._nn.multilabel_margin_loss(input, target, reduction_enum)


def soft_margin_loss(input, target, size_average=None, reduce=None, reduction='mean'):
    # type: (Tensor, Tensor, Optional[bool], Optional[bool], str) -> Tensor
    r"""soft_margin_loss(input, target, size_average=None, reduce=None, reduction='mean') -> Tensor

    See :class:`~torch.nn.SoftMarginLoss` for details.
    """
    if not torch.jit.is_scripting():
        tens_ops = (input, target)
        if any([type(t) is not Tensor for t in tens_ops]) and has_torch_function(tens_ops):
            return handle_torch_function(
                soft_margin_loss, tens_ops, input, target, size_average=size_average,
                reduce=reduce, reduction=reduction)
    if size_average is not None or reduce is not None:
        reduction_enum = _Reduction.legacy_get_enum(size_average, reduce)
    else:
        reduction_enum = _Reduction.get_enum(reduction)
    return torch._C._nn.soft_margin_loss(input, target, reduction_enum)


def multilabel_soft_margin_loss(input, target, weight=None, size_average=None,
                                reduce=None, reduction='mean'):
    # type: (Tensor, Tensor, Optional[Tensor], Optional[bool], Optional[bool], str) -> Tensor
    r"""multilabel_soft_margin_loss(input, target, weight=None, size_average=None) -> Tensor

    See :class:`~torch.nn.MultiLabelSoftMarginLoss` for details.
    """
    if not torch.jit.is_scripting():
        tens_ops = (input, target)
        if any([type(t) is not Tensor for t in tens_ops]) and has_torch_function(tens_ops):
            return handle_torch_function(
                multilabel_soft_margin_loss, tens_ops, input, target, weight=weight,
                size_average=size_average, reduce=reduce, reduction=reduction)
    if size_average is not None or reduce is not None:
        reduction = _Reduction.legacy_get_string(size_average, reduce)

    loss = -(target * logsigmoid(input) + (1 - target) * logsigmoid(-input))

    if weight is not None:
        loss = loss * weight

    loss = loss.sum(dim=1) / input.size(1)  # only return N loss values

    if reduction == 'none':
        ret = loss
    elif reduction == 'mean':
        ret = loss.mean()
    elif reduction == 'sum':
        ret = loss.sum()
    else:
        ret = input
        raise ValueError(reduction + " is not valid")
    return ret


def cosine_embedding_loss(input1, input2, target, margin=0, size_average=None,
                          reduce=None, reduction='mean'):
    # type: (Tensor, Tensor, Tensor, float, Optional[bool], Optional[bool], str) -> Tensor
    r"""cosine_embedding_loss(input1, input2, target, margin=0, size_average=None, reduce=None, reduction='mean') -> Tensor

    See :class:`~torch.nn.CosineEmbeddingLoss` for details.
    """  # noqa
    if not torch.jit.is_scripting():
        tens_ops = (input1, input2, target)
        if any([type(t) is not Tensor for t in tens_ops]) and has_torch_function(tens_ops):
            return handle_torch_function(
                cosine_embedding_loss, tens_ops, input1, input2, target, margin=margin,
                size_average=size_average, reduce=reduce, reduction=reduction)
    if size_average is not None or reduce is not None:
        reduction_enum = _Reduction.legacy_get_enum(size_average, reduce)
    else:
        reduction_enum = _Reduction.get_enum(reduction)
    return torch.cosine_embedding_loss(input1, input2, target, margin, reduction_enum)


def multi_margin_loss(input, target, p=1, margin=1., weight=None, size_average=None,
                      reduce=None, reduction='mean'):
    # type: (Tensor, Tensor, int, float, Optional[Tensor], Optional[bool], Optional[bool], str) -> Tensor
    r"""multi_margin_loss(input, target, p=1, margin=1, weight=None, size_average=None,
                          reduce=None, reduction='mean') -> Tensor

    See :class:`~torch.nn.MultiMarginLoss` for details.
    """
    if not torch.jit.is_scripting():
        tens_ops = (input, target)
        if any([type(t) is not Tensor for t in tens_ops]) and has_torch_function(tens_ops):
            return handle_torch_function(
                multi_margin_loss, tens_ops, input, target, p=p, margin=margin,
                weight=weight, size_average=size_average, reduce=reduce,
                reduction=reduction)
    if size_average is not None or reduce is not None:
        reduction_enum = _Reduction.legacy_get_enum(size_average, reduce)
    else:
        reduction_enum = _Reduction.get_enum(reduction)
    if p != 1 and p != 2:
        raise ValueError('only p == 1 and p == 2 supported')
    if weight is not None:
        if weight.dim() != 1:
            raise ValueError('weight must be one-dimensional')

    return torch._C._nn.multi_margin_loss(input, target, p, margin, weight, reduction_enum)


pixel_shuffle = _add_docstr(torch.pixel_shuffle, r"""
Rearranges elements in a tensor of shape :math:`(*, C \times r^2, H, W)` to a
tensor of shape :math:`(*, C, H \times r, W \times r)`.

See :class:`~torch.nn.PixelShuffle` for details.

Args:
    input (Tensor): the input tensor
    upscale_factor (int): factor to increase spatial resolution by

Examples::

    >>> input = torch.randn(1, 9, 4, 4)
    >>> output = torch.nn.functional.pixel_shuffle(input, 3)
    >>> print(output.size())
    torch.Size([1, 1, 12, 12])
""")

@_overload  # noqa: F811
def upsample(input, size=None, scale_factor=None, mode='nearest', align_corners=None):  # noqa: F811
    # type: (Tensor, Optional[int], Optional[float], str, Optional[bool]) -> Tensor
    pass

@_overload  # noqa: F811
def upsample(input, size=None, scale_factor=None, mode='nearest', align_corners=None):  # noqa: F811
    # type: (Tensor, Optional[List[int]], Optional[float], str, Optional[bool]) -> Tensor
    pass


def upsample(input, size=None, scale_factor=None, mode='nearest', align_corners=None):  # noqa: F811
    r"""Upsamples the input to either the given :attr:`size` or the given
    :attr:`scale_factor`

    .. warning::
        This function is deprecated in favor of :func:`torch.nn.functional.interpolate`.
        This is equivalent with ``nn.functional.interpolate(...)``.

    .. include:: cuda_deterministic_backward.rst

    The algorithm used for upsampling is determined by :attr:`mode`.

    Currently temporal, spatial and volumetric upsampling are supported, i.e.
    expected inputs are 3-D, 4-D or 5-D in shape.

    The input dimensions are interpreted in the form:
    `mini-batch x channels x [optional depth] x [optional height] x width`.

    The modes available for upsampling are: `nearest`, `linear` (3D-only),
    `bilinear`, `bicubic` (4D-only), `trilinear` (5D-only)

    Args:
        input (Tensor): the input tensor
        size (int or Tuple[int] or Tuple[int, int] or Tuple[int, int, int]):
            output spatial size.
        scale_factor (float or Tuple[float]): multiplier for spatial size. Has to be an integer.
        mode (string): algorithm used for upsampling:
            ``'nearest'`` | ``'linear'`` | ``'bilinear'`` | ``'bicubic'`` |
            ``'trilinear'``. Default: ``'nearest'``
        align_corners (bool, optional): Geometrically, we consider the pixels of the
            input and output as squares rather than points.
            If set to ``True``, the input and output tensors are aligned by the
            center points of their corner pixels, preserving the values at the corner pixels.
            If set to ``False``, the input and output tensors are aligned by the corner
            points of their corner pixels, and the interpolation uses edge value padding
            for out-of-boundary values, making this operation *independent* of input size
            when :attr:`scale_factor` is kept the same. This only has an effect when :attr:`mode`
            is ``'linear'``, ``'bilinear'``, ``'bicubic'`` or ``'trilinear'``.
            Default: ``False``

    .. note::
        With ``mode='bicubic'``, it's possible to cause overshoot, in other words it can produce
        negative values or values greater than 255 for images.
        Explicitly call ``result.clamp(min=0, max=255)`` if you want to reduce the overshoot
        when displaying the image.

    .. warning::
        With ``align_corners = True``, the linearly interpolating modes
        (`linear`, `bilinear`, and `trilinear`) don't proportionally align the
        output and input pixels, and thus the output values can depend on the
        input size. This was the default behavior for these modes up to version
        0.3.1. Since then, the default behavior is ``align_corners = False``.
        See :class:`~torch.nn.Upsample` for concrete examples on how this
        affects the outputs.

    """
    warnings.warn("nn.functional.upsample is deprecated. Use nn.functional.interpolate instead.")
    return interpolate(input, size, scale_factor, mode, align_corners)

@_overload  # noqa: F811
def _interp_output_size(dim, closed_over_args):  # noqa: F811
    # type: (int, Tuple[Tensor, Optional[int], Optional[List[float]], Optional[bool]]) -> List[int]
    pass

@_overload  # noqa: F811
def _interp_output_size(dim, closed_over_args):  # noqa: F811
    # type: (int, Tuple[Tensor, Optional[List[int]], Optional[List[float]], Optional[bool]]) -> List[int]
    pass

@_overload  # noqa: F811
def _interp_output_size(dim, closed_over_args):  # noqa: F811
    # type: (int, Tuple[Tensor, Optional[int], Optional[float], Optional[bool]]) -> List[int]
    pass

@_overload  # noqa: F811
def _interp_output_size(dim, closed_over_args):  # noqa: F811
    # type: (int, Tuple[Tensor, Optional[List[int]], Optional[float], Optional[bool]]) -> List[int]
    pass

def _interp_output_size(dim, closed_over_args):  # noqa: F811
    input, size, scale_factor, recompute_scale_factor = closed_over_args
    if size is None and scale_factor is None:
        raise ValueError('either size or scale_factor should be defined')
    if size is not None and scale_factor is not None:
        raise ValueError('only one of size or scale_factor should be defined')   
    if scale_factor is not None:
        if isinstance(scale_factor, (list, tuple)):
            if len(scale_factor) != dim:
                raise ValueError('scale_factor shape must match input shape. '
                                 'Input is {}D, scale_factor size is {}'.format(dim, len(scale_factor)))

    if size is not None:
        if isinstance(size, (list, tuple)):
            return size
        else:
            return [size for i in range(dim)]

    assert scale_factor is not None
    if isinstance(scale_factor, (list, tuple)):
        scale_factors = scale_factor
    else:
        scale_factors = [scale_factor for _ in range(dim)]
<<<<<<< HEAD

    if recompute_scale_factor is None:
        # only warn when the scales have floating values since
        # the result for ints is the same with/without recompute_scale_factor

        is_float_scale_factor = False
        for scale in scale_factors:
            is_float_scale_factor = math.floor(scale) == scale
            if is_float_scale_factor:
                break

        if is_float_scale_factor:
            warnings.warn("The default behavior for interpolate/upsample with float scale_factor will change "
                          "in 1.6.0 to align with other frameworks/libraries, and use scale_factor directly, "
                          "instead of relying on the computed output size. "
                          "If you wish to keep the old behavior, please set recompute_scale_factor=True. "
                          "See the documentation of nn.Upsample for details. ")

=======

    if recompute_scale_factor is None:
        # only warn when the scales have floating values since
        # the result for ints is the same with/without recompute_scale_factor

        is_float_scale_factor = False
        for scale in scale_factors:
            is_float_scale_factor = math.floor(scale) == scale
            if is_float_scale_factor:
                break

        if is_float_scale_factor:
            warnings.warn("The default behavior for interpolate/upsample with float scale_factor will change "
                          "in 1.6.0 to align with other frameworks/libraries, and use scale_factor directly, "
                          "instead of relying on the computed output size. "
                          "If you wish to keep the old behavior, please set recompute_scale_factor=True. "
                          "See the documentation of nn.Upsample for details. ")

>>>>>>> fa5bc9fa
    if not torch.jit.is_scripting():
        # make scale_factor a tensor in tracing so constant doesn't get baked in
        if torch._C._get_tracing_state():
            return [(torch.floor((input.size(i + 2).float() * torch.tensor(scale_factors[i],
                    dtype=torch.float32)).float())) for i in range(dim)]
    return [int(math.floor(float(input.size(i + 2)) * scale_factors[i])) for i in range(dim)]

@_overload  # noqa: F811
def interpolate(input, size=None, scale_factor=None, mode='nearest', align_corners=None, recompute_scale_factor=None):  # noqa: F811
    # type: (Tensor, Optional[int], Optional[List[float]], str, Optional[bool], Optional[bool]) -> Tensor
    pass

@_overload  # noqa: F811
def interpolate(input, size=None, scale_factor=None, mode='nearest', align_corners=None, recompute_scale_factor=None):  # noqa: F811
    # type: (Tensor, Optional[List[int]], Optional[List[float]], str, Optional[bool], Optional[bool]) -> Tensor
    pass

@_overload  # noqa: F811
def interpolate(input, size=None, scale_factor=None, mode='nearest', align_corners=None, recompute_scale_factor=None):  # noqa: F811
    # type: (Tensor, Optional[int], Optional[float], str, Optional[bool], Optional[bool]) -> Tensor
    pass

@_overload  # noqa: F811
def interpolate(input, size=None, scale_factor=None, mode='nearest', align_corners=None, recompute_scale_factor=None):  # noqa: F811
    # type: (Tensor, Optional[List[int]], Optional[float], str, Optional[bool], Optional[bool]) -> Tensor
    pass

def interpolate(input, size=None, scale_factor=None, mode='nearest', align_corners=None, recompute_scale_factor=None):  # noqa: F811
    # type: (Tensor, Optional[int], Optional[List[float]], str, Optional[bool], Optional[bool]) -> Tensor
    r"""Down/up samples the input to either the given :attr:`size` or the given
    :attr:`scale_factor`

    The algorithm used for interpolation is determined by :attr:`mode`.

    Currently temporal, spatial and volumetric sampling are supported, i.e.
    expected inputs are 3-D, 4-D or 5-D in shape.

    The input dimensions are interpreted in the form:
    `mini-batch x channels x [optional depth] x [optional height] x width`.

    The modes available for resizing are: `nearest`, `linear` (3D-only),
    `bilinear`, `bicubic` (4D-only), `trilinear` (5D-only), `area`

    Args:
        input (Tensor): the input tensor
        size (int or Tuple[int] or Tuple[int, int] or Tuple[int, int, int]):
            output spatial size.
        scale_factor (float or Tuple[float]): multiplier for spatial size. Has to match input size if it is a tuple.
        mode (str): algorithm used for upsampling:
            ``'nearest'`` | ``'linear'`` | ``'bilinear'`` | ``'bicubic'`` |
            ``'trilinear'`` | ``'area'``. Default: ``'nearest'``
        align_corners (bool, optional): Geometrically, we consider the pixels of the
            input and output as squares rather than points.
            If set to ``True``, the input and output tensors are aligned by the
            center points of their corner pixels, preserving the values at the corner pixels.
            If set to ``False``, the input and output tensors are aligned by the corner
            points of their corner pixels, and the interpolation uses edge value padding
            for out-of-boundary values, making this operation *independent* of input size
            when :attr:`scale_factor` is kept the same. This only has an effect when :attr:`mode`
            is ``'linear'``, ``'bilinear'``, ``'bicubic'`` or ``'trilinear'``.
            Default: ``False``
        recompute_scale_factor (bool, optional): recompute the scale_factor for use in the
            interpolation calculation.  When `scale_factor` is passed as a parameter, it is used
            to compute the `output_size`.  If `recompute_scale_factor` is ```True`` or not specified,
            a new `scale_factor` will be computed based on the output and input sizes for use in the
            interpolation computation (i.e. the computation will be identical to if the computed
            `output_size` were passed-in explicitly).  Otherwise, the passed-in `scale_factor` will
            be used in the interpolation computation.  Note that when `scale_factor` is floating-point,
            the recomputed scale_factor may differ from the one passed in due to rounding and precision
            issues.

    .. note::
        With ``mode='bicubic'``, it's possible to cause overshoot, in other words it can produce
        negative values or values greater than 255 for images.
        Explicitly call ``result.clamp(min=0, max=255)`` if you want to reduce the overshoot
        when displaying the image.

    .. warning::
        With ``align_corners = True``, the linearly interpolating modes
        (`linear`, `bilinear`, and `trilinear`) don't proportionally align the
        output and input pixels, and thus the output values can depend on the
        input size. This was the default behavior for these modes up to version
        0.3.1. Since then, the default behavior is ``align_corners = False``.
        See :class:`~torch.nn.Upsample` for concrete examples on how this
        affects the outputs.

    .. warning::
        When scale_factor is specified, if recompute_scale_factor=True,
        scale_factor is used to compute the output_size which will then
        be used to infer new scales for the interpolation. This is the current
        default behavior when recompute_scale_factor is not specified.
        The default behavior for recompute_scale_factor will change to False
        in 1.6.0, and scale_factor will be used in the interpolation
        calculation.

    .. include:: cuda_deterministic_backward.rst
    """
    if not torch.jit.is_scripting():
        if type(input) is not Tensor and has_torch_function((input,)):
            return handle_torch_function(
                interpolate, (input,), input, size=size, scale_factor=scale_factor,
                mode=mode, align_corners=align_corners,
                recompute_scale_factor=recompute_scale_factor)

    if mode in ('nearest', 'area'):
        if align_corners is not None:
            raise ValueError("align_corners option can only be set with the "
                             "interpolating modes: linear | bilinear | bicubic | trilinear")
    else:
        if align_corners is None:
            warnings.warn("Default upsampling behavior when mode={} is changed "
                          "to align_corners=False since 0.4.0. Please specify "
                          "align_corners=True if the old behavior is desired. "
                          "See the documentation of nn.Upsample for details.".format(mode))
            align_corners = False

    scale_factor_len = input.dim() - 2
    scale_factor_list = torch.jit.annotate(List[Optional[float]], [None for _ in range(scale_factor_len)])
    if scale_factor is not None and recompute_scale_factor is False:
        if isinstance(scale_factor, list):
            _scale_factor_repeated = scale_factor
        else:
            _scale_factor_repeated = [scale_factor for _ in range(scale_factor_len)]  # noqa: C416
        scale_factor_list = torch.jit.annotate(List[Optional[float]], [elem for elem in _scale_factor_repeated])  # noqa: C416

    # TODO: rewrite _interp_output_size as inner function when TS supports closures
    closed_over_args = (input, size, scale_factor, recompute_scale_factor)
    if input.dim() == 3 and mode == 'nearest':
        return torch._C._nn.upsample_nearest1d(input, _interp_output_size(1, closed_over_args), scale_factor_list[0])
    elif input.dim() == 4 and mode == 'nearest':
        return torch._C._nn.upsample_nearest2d(input, _interp_output_size(2, closed_over_args), 
                                               scale_factor_list[0], scale_factor_list[1])
    elif input.dim() == 5 and mode == 'nearest':
        return torch._C._nn.upsample_nearest3d(input, _interp_output_size(3, closed_over_args),
                                               scale_factor_list[0], scale_factor_list[1], scale_factor_list[2])
    elif input.dim() == 3 and mode == 'area':
        return adaptive_avg_pool1d(input, _interp_output_size(1, closed_over_args))
    elif input.dim() == 4 and mode == 'area':
        return adaptive_avg_pool2d(input, _interp_output_size(2, closed_over_args))
    elif input.dim() == 5 and mode == 'area':
        return adaptive_avg_pool3d(input, _interp_output_size(3, closed_over_args))
    elif input.dim() == 3 and mode == 'linear':
        assert align_corners is not None
        return torch._C._nn.upsample_linear1d(input, _interp_output_size(1, closed_over_args), align_corners, scale_factor_list[0])
    elif input.dim() == 3 and mode == 'bilinear':
        raise NotImplementedError("Got 3D input, but bilinear mode needs 4D input")
    elif input.dim() == 3 and mode == 'trilinear':
        raise NotImplementedError("Got 3D input, but trilinear mode needs 5D input")
    elif input.dim() == 4 and mode == 'linear':
        raise NotImplementedError("Got 4D input, but linear mode needs 3D input")
    elif input.dim() == 4 and mode == 'bilinear':
        assert align_corners is not None
        return torch._C._nn.upsample_bilinear2d(input, _interp_output_size(2, closed_over_args), align_corners, 
                                                scale_factor_list[0], scale_factor_list[1])
    elif input.dim() == 4 and mode == 'trilinear':
        raise NotImplementedError("Got 4D input, but trilinear mode needs 5D input")
    elif input.dim() == 5 and mode == 'linear':
        raise NotImplementedError("Got 5D input, but linear mode needs 3D input")
    elif input.dim() == 5 and mode == 'bilinear':
        raise NotImplementedError("Got 5D input, but bilinear mode needs 4D input")
    elif input.dim() == 5 and mode == 'trilinear':
        assert align_corners is not None
        return torch._C._nn.upsample_trilinear3d(input, _interp_output_size(3, closed_over_args), align_corners,
                                                 scale_factor_list[0], scale_factor_list[1], scale_factor_list[2])
    elif input.dim() == 4 and mode == 'bicubic':
        assert align_corners is not None
        return torch._C._nn.upsample_bicubic2d(input, _interp_output_size(2, closed_over_args), align_corners, 
                                               scale_factor_list[0], scale_factor_list[1])
    else:
        raise NotImplementedError("Input Error: Only 3D, 4D and 5D input Tensors supported"
                                  " (got {}D) for the modes: nearest | linear | bilinear | bicubic | trilinear"
                                  " (got {})".format(input.dim(), mode))

@_overload  # noqa: F811
def upsample_nearest(input, size=None, scale_factor=None):  # noqa: F811
    # type: (Tensor, Optional[int], Optional[float]) -> Tensor
    pass
<<<<<<< HEAD

@_overload  # noqa: F811
def upsample_nearest(input, size=None, scale_factor=None):  # noqa: F811
    # type: (Tensor, Optional[List[int]], Optional[float]) -> Tensor
    pass

=======

@_overload  # noqa: F811
def upsample_nearest(input, size=None, scale_factor=None):  # noqa: F811
    # type: (Tensor, Optional[List[int]], Optional[float]) -> Tensor
    pass

>>>>>>> fa5bc9fa
def upsample_nearest(input, size=None, scale_factor=None):  # noqa: F811
    r"""Upsamples the input, using nearest neighbours' pixel values.

    .. warning::
        This function is deprecated in favor of :func:`torch.nn.functional.interpolate`.
        This is equivalent with ``nn.functional.interpolate(..., mode='nearest')``.

    Currently spatial and volumetric upsampling are supported (i.e. expected
    inputs are 4 or 5 dimensional).

    Args:
        input (Tensor): input
        size (int or Tuple[int, int] or Tuple[int, int, int]): output spatia
            size.
        scale_factor (int): multiplier for spatial size. Has to be an integer.

    .. include:: cuda_deterministic_backward.rst
    """
    # DeprecationWarning is ignored by default
    warnings.warn("nn.functional.upsample_nearest is deprecated. Use nn.functional.interpolate instead.")
    return interpolate(input, size, scale_factor, mode='nearest')

@_overload  # noqa: F811
def upsample_bilinear(input, size=None, scale_factor=None):  # noqa: F811
    # type: (Tensor, Optional[int], Optional[float]) -> Tensor
    pass

@_overload  # noqa: F811
def upsample_bilinear(input, size=None, scale_factor=None):  # noqa: F811
    # type: (Tensor, Optional[List[int]], Optional[float]) -> Tensor
    pass

@_overload  # noqa: F811
def upsample_bilinear(input, size=None, scale_factor=None):  # noqa: F811
    # type: (Tensor, Optional[int], Optional[List[float]]) -> Tensor
    pass

@_overload  # noqa: F811
def upsample_bilinear(input, size=None, scale_factor=None):  # noqa: F811
    # type: (Tensor, Optional[List[int]], Optional[List[float]]) -> Tensor
    pass

def upsample_bilinear(input, size=None, scale_factor=None):  # noqa: F811
    r"""Upsamples the input, using bilinear upsampling.

    .. warning::
        This function is deprecated in favor of :func:`torch.nn.functional.interpolate`.
        This is equivalent with
        ``nn.functional.interpolate(..., mode='bilinear', align_corners=True)``.

    Expected inputs are spatial (4 dimensional). Use `upsample_trilinear` fo
    volumetric (5 dimensional) inputs.

    Args:
        input (Tensor): input
        size (int or Tuple[int, int]): output spatial size.
        scale_factor (int or Tuple[int, int]): multiplier for spatial size

    .. include:: cuda_deterministic_backward.rst
    """
    # DeprecationWarning is ignored by default
    warnings.warn("nn.functional.upsample_bilinear is deprecated. Use nn.functional.interpolate instead.")
    return interpolate(input, size, scale_factor, mode='bilinear', align_corners=True)


GRID_SAMPLE_INTERPOLATION_MODES = {
    'bilinear': 0,
    'nearest': 1,
}

GRID_SAMPLE_PADDING_MODES = {
    'zeros': 0,
    'border': 1,
    'reflection': 2,
}


def grid_sample(input, grid, mode='bilinear', padding_mode='zeros', align_corners=None):
    # type: (Tensor, Tensor, str, str, Optional[bool]) -> Tensor
    r"""Given an :attr:`input` and a flow-field :attr:`grid`, computes the
    ``output`` using :attr:`input` values and pixel locations from :attr:`grid`.

    Currently, only spatial (4-D) and volumetric (5-D) :attr:`input` are
    supported.

    In the spatial (4-D) case, for :attr:`input` with shape
    :math:`(N, C, H_\text{in}, W_\text{in})` and :attr:`grid` with shape
    :math:`(N, H_\text{out}, W_\text{out}, 2)`, the output will have shape
    :math:`(N, C, H_\text{out}, W_\text{out})`.

    For each output location ``output[n, :, h, w]``, the size-2 vector
    ``grid[n, h, w]`` specifies :attr:`input` pixel locations ``x`` and ``y``,
    which are used to interpolate the output value ``output[n, :, h, w]``.
    In the case of 5D inputs, ``grid[n, d, h, w]`` specifies the
    ``x``, ``y``, ``z`` pixel locations for interpolating
    ``output[n, :, d, h, w]``. :attr:`mode` argument specifies ``nearest`` or
    ``bilinear`` interpolation method to sample the input pixels.

    :attr:`grid` specifies the sampling pixel locations normalized by the
    :attr:`input` spatial dimensions. Therefore, it should have most values in
    the range of ``[-1, 1]``. For example, values ``x = -1, y = -1`` is the
    left-top pixel of :attr:`input`, and values  ``x = 1, y = 1`` is the
    right-bottom pixel of :attr:`input`.

    If :attr:`grid` has values outside the range of ``[-1, 1]``, the corresponding
    outputs are handled as defined by :attr:`padding_mode`. Options are

        * ``padding_mode="zeros"``: use ``0`` for out-of-bound grid locations,
        * ``padding_mode="border"``: use border values for out-of-bound grid locations,
        * ``padding_mode="reflection"``: use values at locations reflected by
          the border for out-of-bound grid locations. For location far away
          from the border, it will keep being reflected until becoming in bound,
          e.g., (normalized) pixel location ``x = -3.5`` reflects by border ``-1``
          and becomes ``x' = 1.5``, then reflects by border ``1`` and becomes
          ``x'' = -0.5``.

    .. note::
        This function is often used in conjunction with :func:`affine_grid`
        to build `Spatial Transformer Networks`_ .
    .. include:: cuda_deterministic_backward.rst

    Args:
        input (Tensor): input of shape :math:`(N, C, H_\text{in}, W_\text{in})` (4-D case)
                        or :math:`(N, C, D_\text{in}, H_\text{in}, W_\text{in})` (5-D case)
        grid (Tensor): flow-field of shape :math:`(N, H_\text{out}, W_\text{out}, 2)` (4-D case)
                       or :math:`(N, D_\text{out}, H_\text{out}, W_\text{out}, 3)` (5-D case)
        mode (str): interpolation mode to calculate output values
            ``'bilinear'`` | ``'nearest'``. Default: ``'bilinear'``
        padding_mode (str): padding mode for outside grid values
            ``'zeros'`` | ``'border'`` | ``'reflection'``. Default: ``'zeros'``
        align_corners (bool, optional): Geometrically, we consider the pixels of the
            input  as squares rather than points.
            If set to ``True``, the extrema (``-1`` and ``1``) are considered as referring
            to the center points of the input's corner pixels. If set to ``False``, they
            are instead considered as referring to the corner points of the input's corner
            pixels, making the sampling more resolution agnostic.
            This option parallels the ``align_corners`` option in
            :func:`interpolate`, and so whichever option is used here
            should also be used there to resize the input image before grid sampling.
            Default: ``False``

    Returns:
        output (Tensor): output Tensor

    .. _`Spatial Transformer Networks`:
        https://arxiv.org/abs/1506.02025

    .. warning::
        When ``align_corners = True``, the grid positions depend on the pixel
        size relative to the input image size, and so the locations sampled by
        :func:`grid_sample` will differ for the same input given at different
        resolutions (that is, after being upsampled or downsampled).
        The default behavior up to version 1.2.0 was ``align_corners = True``.
        Since then, the default behavior has been changed to ``align_corners = False``,
        in order to bring it in line with the default for :func:`interpolate`.
    """
    if not torch.jit.is_scripting():
        tens_ops = (input, grid)
        if any([type(t) is not Tensor for t in tens_ops]) and has_torch_function(tens_ops):
            return handle_torch_function(
                grid_sample, tens_ops, input, grid, mode=mode, padding_mode=padding_mode,
                align_corners=align_corners)
    if mode != 'bilinear' and mode != 'nearest':
        raise ValueError("nn.functional.grid_sample(): expected mode to be "
                         "'bilinear' or 'nearest', but got: '{}'".format(mode))
    if padding_mode != 'zeros' and padding_mode != 'border' and padding_mode != 'reflection':
        raise ValueError("nn.functional.grid_sample(): expected padding_mode "
                         "to be 'zeros', 'border', or 'reflection', "
                         "but got: '{}'".format(padding_mode))

    if mode == 'bilinear':
        mode_enum = 0
    else:  # mode == 'nearest'
        mode_enum = 1

    if padding_mode == 'zeros':
        padding_mode_enum = 0
    elif padding_mode == 'border':
        padding_mode_enum = 1
    else:  # padding_mode == 'reflection'
        padding_mode_enum = 2

    if align_corners is None:
        warnings.warn("Default grid_sample and affine_grid behavior has changed "
                      "to align_corners=False since 1.3.0. Please specify "
                      "align_corners=True if the old behavior is desired. "
                      "See the documentation of grid_sample for details.")
        align_corners = False

    return torch.grid_sampler(input, grid, mode_enum, padding_mode_enum, align_corners)


def affine_grid(theta, size, align_corners=None):
    # type: (Tensor, List[int], Optional[bool]) -> Tensor
    r"""Generates a 2D or 3D flow field (sampling grid), given a batch of
    affine matrices :attr:`theta`.

    .. note::
        This function is often used in conjunction with :func:`grid_sample`
        to build `Spatial Transformer Networks`_ .

    Args:
        theta (Tensor): input batch of affine matrices with shape
            (:math:`N \times 2 \times 3`) for 2D or
            (:math:`N \times 3 \times 4`) for 3D
        size (torch.Size): the target output image size.
            (:math:`N \times C \times H \times W` for 2D or
            :math:`N \times C \times D \times H \times W` for 3D)
            Example: torch.Size((32, 3, 24, 24))
        align_corners (bool, optional): if ``True``, consider ``-1`` and ``1``
            to refer to the centers of the corner pixels rather than the image corners.
            Refer to :func:`grid_sample` for a more complete description.
            A grid generated by :func:`affine_grid` should be passed to :func:`grid_sample`
            with the same setting for this option.
            Default: ``False``

    Returns:
        output (Tensor): output Tensor of size (:math:`N \times H \times W \times 2`)

    .. _`Spatial Transformer Networks`:
        https://arxiv.org/abs/1506.02025

    .. warning::
        When ``align_corners = True``, the grid positions depend on the pixel
        size relative to the input image size, and so the locations sampled by
        :func:`grid_sample` will differ for the same input given at different
        resolutions (that is, after being upsampled or downsampled).
        The default behavior up to version 1.2.0 was ``align_corners = True``.
        Since then, the default behavior has been changed to ``align_corners = False``,
        in order to bring it in line with the default for :func:`interpolate`.
    .. warning::
        When ``align_corners = True``, 2D affine transforms on 1D data and
        3D affine transforms on 2D data (that is, when one of the spatial
        dimensions has unit size) are ill-defined, and not an intended use case.
        This is not a problem when ``align_corners = False``.
        Up to version 1.2.0, all grid points along a unit dimension were
        considered arbitrarily to be at ``-1``.
        From version 1.3.0, under ``align_corners = True`` all grid points
        along a unit dimension are condsidered to be at ```0``
        (the center of the input image).
    """
    if not torch.jit.is_scripting():
        if type(theta) is not Tensor and has_torch_function((theta,)):
            return handle_torch_function(
                affine_grid, (theta,), theta, size, align_corners=align_corners)
    if align_corners is None:
        warnings.warn("Default grid_sample and affine_grid behavior has changed "
                      "to align_corners=False since 1.3.0. Please specify "
                      "align_corners=True if the old behavior is desired. "
                      "See the documentation of grid_sample for details.")
        align_corners = False

    # enforce floating point dtype on theta
    if not theta.is_floating_point():
        raise ValueError("Expected theta to have floating point type, but got {}"
                         .format(theta.dtype))
    # check that shapes and sizes match
    if len(size) == 4:
        if theta.dim() != 3 or theta.shape[-2] != 2 or theta.shape[-1] != 3:
            raise ValueError("Expected a batch of 2D affine matrices of shape Nx2x3 "
                             "for size {}. Got {}.".format(size, theta.shape))
        spatial_size = size[-2:]  # spatial dimension sizes
    elif len(size) == 5:
        if theta.dim() != 3 or theta.shape[-2] != 3 or theta.shape[-1] != 4:
            raise ValueError("Expected a batch of 3D affine matrices of shape Nx3x4 "
                             "for size {}. Got {}.".format(size, theta.shape))
        spatial_size = size[-3:]  # spatial dimension sizes
    else:
        raise NotImplementedError("affine_grid only supports 4D and 5D sizes, "
                                  "for 2D and 3D affine transforms, respectively. "
                                  "Got size {}.".format(size))
    # check for empty span
    if align_corners and min(spatial_size) == 1:
        warnings.warn("Since version 1.3.0, affine_grid behavior has changed "
                      "for unit-size grids when align_corners=True. "
                      "This is not an intended use case of affine_grid. "
                      "See the documentation of affine_grid for details.")
    elif min(size) <= 0:
        raise ValueError("Expected non-zero, positive output size. Got {}"
                         .format(size))

    return torch.affine_grid_generator(theta, size, align_corners)


def _pad(input, pad, mode='constant', value=0):
    # type: (Tensor, List[int], str, float) -> Tensor
    r"""Pads tensor.

    Padding size:
        The padding size by which to pad some dimensions of :attr:`input`
        are described starting from the last dimension and moving forward.
        :math:`\left\lfloor\frac{\text{len(pad)}}{2}\right\rfloor` dimensions
        of ``input`` will be padded.
        For example, to pad only the last dimension of the input tensor, then
        :attr:`pad` has the form
        :math:`(\text{padding\_left}, \text{padding\_right})`;
        to pad the last 2 dimensions of the input tensor, then use
        :math:`(\text{padding\_left}, \text{padding\_right},`
        :math:`\text{padding\_top}, \text{padding\_bottom})`;
        to pad the last 3 dimensions, use
        :math:`(\text{padding\_left}, \text{padding\_right},`
        :math:`\text{padding\_top}, \text{padding\_bottom}`
        :math:`\text{padding\_front}, \text{padding\_back})`.

    Padding mode:
        See :class:`torch.nn.ConstantPad2d`, :class:`torch.nn.ReflectionPad2d`, and
        :class:`torch.nn.ReplicationPad2d` for concrete examples on how each of the
        padding modes works. Constant padding is implemented for arbitrary dimensions.
        Replicate padding is implemented for padding the last 3 dimensions of 5D input
        tensor, or the last 2 dimensions of 4D input tensor, or the last dimension of
        3D input tensor. Reflect padding is only implemented for padding the last 2
        dimensions of 4D input tensor, or the last dimension of 3D input tensor.

    .. include:: cuda_deterministic_backward.rst

    Args:
        input (Tensor): N-dimensional tensor
        pad (tuple): m-elements tuple, where
            :math:`\frac{m}{2} \leq` input dimensions and :math:`m` is even.
        mode: ``'constant'``, ``'reflect'``, ``'replicate'`` or ``'circular'``.
            Default: ``'constant'``
        value: fill value for ``'constant'`` padding. Default: ``0``

    Examples::

        >>> t4d = torch.empty(3, 3, 4, 2)
        >>> p1d = (1, 1) # pad last dim by 1 on each side
        >>> out = F.pad(t4d, p1d, "constant", 0)  # effectively zero padding
        >>> print(out.size())
        torch.Size([3, 3, 4, 4])
        >>> p2d = (1, 1, 2, 2) # pad last dim by (1, 1) and 2nd to last by (2, 2)
        >>> out = F.pad(t4d, p2d, "constant", 0)
        >>> print(out.size())
        torch.Size([3, 3, 8, 4])
        >>> t4d = torch.empty(3, 3, 4, 2)
        >>> p3d = (0, 1, 2, 1, 3, 3) # pad by (0, 1), (2, 1), and (3, 3)
        >>> out = F.pad(t4d, p3d, "constant", 0)
        >>> print(out.size())
        torch.Size([3, 9, 7, 3])

    """
    if not torch.jit.is_scripting():
        if type(input) is not Tensor and has_torch_function((input,)):
            return handle_torch_function(
                _pad, (input,), input, pad, mode=mode, value=value)
    assert len(pad) % 2 == 0, 'Padding length must be divisible by 2'
    assert len(pad) // 2 <= input.dim(), 'Padding length too large'
    if mode == 'constant':
        return _VF.constant_pad_nd(input, pad, value)
    else:
        assert value == 0, 'Padding mode "{}"" doesn\'t take in value argument'.format(mode)
        if input.dim() == 3:
            assert len(pad) == 2, '3D tensors expect 2 values for padding'
            if mode == 'reflect':
                return torch._C._nn.reflection_pad1d(input, pad)
            elif mode == 'replicate':
                return torch._C._nn.replication_pad1d(input, pad)
            elif mode == 'circular':
                return _pad_circular(input, pad)
            else:
                raise NotImplementedError

        elif input.dim() == 4:
            assert len(pad) == 4, '4D tensors expect 4 values for padding'
            if mode == 'reflect':
                return torch._C._nn.reflection_pad2d(input, pad)
            elif mode == 'replicate':
                return torch._C._nn.replication_pad2d(input, pad)
            elif mode == 'circular':
                return _pad_circular(input, pad)
            else:
                raise NotImplementedError

        elif input.dim() == 5:
            assert len(pad) == 6, '5D tensors expect 6 values for padding'
            if mode == 'reflect':
                raise NotImplementedError
            elif mode == 'replicate':
                return torch._C._nn.replication_pad3d(input, pad)
            elif mode == 'circular':
                return _pad_circular(input, pad)
            else:
                raise NotImplementedError
        else:
            raise NotImplementedError("Only 3D, 4D, 5D padding with non-constant padding are supported for now")

# We define this function as _pad because it takes an argument
# named pad, which clobbers the recursive reference to the pad
# function needed for __torch_function__ support
pad = _pad

# distance


def pairwise_distance(x1, x2, p=2., eps=1e-6, keepdim=False):
    # type: (Tensor, Tensor, float, float, bool) -> Tensor
    r"""
    See :class:`torch.nn.PairwiseDistance` for details
    """
    return torch.pairwise_distance(x1, x2, p, eps, keepdim)


pdist = _add_docstr(torch.pdist, r"""
pdist(input, p=2) -> Tensor

Computes the p-norm distance between every pair of row vectors in the input.
This is identical to the upper triangular portion, excluding the diagonal, of
`torch.norm(input[:, None] - input, dim=2, p=p)`. This function will be faster
if the rows are contiguous.

If input has shape :math:`N \times M` then the output will have shape
:math:`\frac{1}{2} N (N - 1)`.

This function is equivalent to `scipy.spatial.distance.pdist(input,
'minkowski', p=p)` if :math:`p \in (0, \infty)`. When :math:`p = 0` it is
equivalent to `scipy.spatial.distance.pdist(input, 'hamming') * M`.
When :math:`p = \infty`, the closest scipy function is
`scipy.spatial.distance.pdist(xn, lambda x, y: np.abs(x - y).max())`.

Args:
    input: input tensor of shape :math:`N \times M`.
    p: p value for the p-norm distance to calculate between each vector pair
        :math:`\in [0, \infty]`.
""")


cosine_similarity = _add_docstr(torch.cosine_similarity, r"""
cosine_similarity(x1, x2, dim=1, eps=1e-8) -> Tensor

Returns cosine similarity between x1 and x2, computed along dim.

.. math ::
    \text{similarity} = \dfrac{x_1 \cdot x_2}{\max(\Vert x_1 \Vert _2 \cdot \Vert x_2 \Vert _2, \epsilon)}

Args:
    x1 (Tensor): First input.
    x2 (Tensor): Second input (of size matching x1).
    dim (int, optional): Dimension of vectors. Default: 1
    eps (float, optional): Small value to avoid division by zero.
        Default: 1e-8

Shape:
    - Input: :math:`(\ast_1, D, \ast_2)` where D is at position `dim`.
    - Output: :math:`(\ast_1, \ast_2)` where 1 is at position `dim`.

Example::

    >>> input1 = torch.randn(100, 128)
    >>> input2 = torch.randn(100, 128)
    >>> output = F.cosine_similarity(input1, input2)
    >>> print(output)
""")


one_hot = _add_docstr(torch._C._nn.one_hot, r"""
one_hot(tensor, num_classes=-1) -> LongTensor

Takes LongTensor with index values of shape ``(*)`` and returns a tensor
of shape ``(*, num_classes)`` that have zeros everywhere except where the
index of last dimension matches the corresponding value of the input tensor,
in which case it will be 1.

See also `One-hot on Wikipedia`_ .

.. _One-hot on Wikipedia:
    https://en.wikipedia.org/wiki/One-hot

Arguments:
    tensor (LongTensor): class values of any shape.
    num_classes (int):  Total number of classes. If set to -1, the number
        of classes will be inferred as one greater than the largest class
        value in the input tensor.

Returns:
    LongTensor that has one more dimension with 1 values at the
    index of last dimension indicated by the input, and 0 everywhere
    else.

Examples:
    >>> F.one_hot(torch.arange(0, 5) % 3)
    tensor([[1, 0, 0],
            [0, 1, 0],
            [0, 0, 1],
            [1, 0, 0],
            [0, 1, 0]])
    >>> F.one_hot(torch.arange(0, 5) % 3, num_classes=5)
    tensor([[1, 0, 0, 0, 0],
            [0, 1, 0, 0, 0],
            [0, 0, 1, 0, 0],
            [1, 0, 0, 0, 0],
            [0, 1, 0, 0, 0]])
    >>> F.one_hot(torch.arange(0, 6).view(3,2) % 3)
    tensor([[[1, 0, 0],
             [0, 1, 0]],
            [[0, 0, 1],
             [1, 0, 0]],
            [[0, 1, 0],
             [0, 0, 1]]])
""")


def triplet_margin_loss(anchor, positive, negative, margin=1.0, p=2, eps=1e-6, swap=False, size_average=None,
                        reduce=None, reduction="mean"):
    # type: (Tensor, Tensor, Tensor, float, float, float, bool, Optional[bool], Optional[bool], str) -> Tensor
    r"""
    See :class:`~torch.nn.TripletMarginLoss` for details
    """
    if not torch.jit.is_scripting():
        tens_ops = (anchor, positive, negative)
        if any([type(t) is not Tensor for t in tens_ops]) and has_torch_function(tens_ops):
            return handle_torch_function(
                triplet_margin_loss, tens_ops, anchor, positive, negative, margin=margin,
                p=p, eps=eps, swap=swap, size_average=size_average, reduce=reduce,
                reduction=reduction)
    if size_average is not None or reduce is not None:
        reduction_enum = _Reduction.legacy_get_enum(size_average, reduce)
    else:
        reduction_enum = _Reduction.get_enum(reduction)
    return torch.triplet_margin_loss(anchor, positive, negative, margin, p, eps,
                                     swap, reduction_enum)


def normalize(input, p=2, dim=1, eps=1e-12, out=None):
    # type: (Tensor, float, int, float, Optional[Tensor]) -> Tensor
    r"""Performs :math:`L_p` normalization of inputs over specified dimension.

    For a tensor :attr:`input` of sizes :math:`(n_0, ..., n_{dim}, ..., n_k)`, each
    :math:`n_{dim}` -element vector :math:`v` along dimension :attr:`dim` is transformed as

    .. math::
        v = \frac{v}{\max(\lVert v \rVert_p, \epsilon)}.

    With the default arguments it uses the Euclidean norm over vectors along dimension :math:`1` for normalization.

    Args:
        input: input tensor of any shape
        p (float): the exponent value in the norm formulation. Default: 2
        dim (int): the dimension to reduce. Default: 1
        eps (float): small value to avoid division by zero. Default: 1e-12
        out (Tensor, optional): the output tensor. If :attr:`out` is used, this
                                operation won't be differentiable.
    """
    if not torch.jit.is_scripting():
        if type(input) is not Tensor and has_torch_function((input,)):
            return handle_torch_function(
                normalize, (input,), input, p=p, dim=dim, eps=eps, out=out)
    if out is None:
        denom = input.norm(p, dim, keepdim=True).clamp_min(eps).expand_as(input)
        return input / denom
    else:
        denom = input.norm(p, dim, keepdim=True).clamp_min_(eps).expand_as(input)
        return torch.div(input, denom, out=out)


def assert_int_or_pair(arg, arg_name, message):
    assert isinstance(arg, int) or len(arg) == 2, message.format(arg_name)


def unfold(input, kernel_size, dilation=1, padding=0, stride=1):
    # type: (Tensor, BroadcastingList2[int], BroadcastingList2[int], BroadcastingList2[int], BroadcastingList2[int]) -> Tensor  # noqa
    r"""Extracts sliding local blocks from an batched input tensor.

    .. warning::
        Currently, only 4-D input tensors (batched image-like tensors) are
        supported.

    .. warning::

        More than one element of the unfolded tensor may refer to a single
        memory location. As a result, in-place operations (especially ones that
        are vectorized) may result in incorrect behavior. If you need to write
        to the tensor, please clone it first.


    See :class:`torch.nn.Unfold` for details
    """
    if not torch.jit.is_scripting():
        if type(input) is not Tensor and has_torch_function((input,)):
            return handle_torch_function(
                unfold, (input,), input, kernel_size, dilation=dilation,
                padding=padding, stride=stride)
    if input.dim() == 4:
        msg = '{} must be int or 2-tuple for 4D input'
        assert_int_or_pair(kernel_size, 'kernel_size', msg)
        assert_int_or_pair(dilation, 'dilation', msg)
        assert_int_or_pair(padding, 'padding', msg)
        assert_int_or_pair(stride, 'stride', msg)

        return torch._C._nn.im2col(input, _pair(kernel_size),
                                   _pair(dilation), _pair(padding), _pair(stride))
    else:
        raise NotImplementedError("Input Error: Only 4D input Tensors are supported (got {}D)".format(input.dim()))


def fold(input, output_size, kernel_size, dilation=1, padding=0, stride=1):
    # type: (Tensor, BroadcastingList2[int], BroadcastingList2[int], BroadcastingList2[int], BroadcastingList2[int], BroadcastingList2[int]) -> Tensor  # noqa
    r"""Combines an array of sliding local blocks into a large containing
    tensor.

    .. warning::
        Currently, only 4-D output tensors (batched image-like tensors) are
        supported.

    See :class:`torch.nn.Fold` for details
    """
    if not torch.jit.is_scripting():
        if type(input) is not Tensor and has_torch_function((input,)):
            return handle_torch_function(
                fold, (input,), input, output_size, kernel_size, dilation=dilation,
                padding=padding, stride=stride)
    if input.dim() == 3:
        msg = '{} must be int or 2-tuple for 3D input'
        assert_int_or_pair(output_size, 'output_size', msg)
        assert_int_or_pair(kernel_size, 'kernel_size', msg)
        assert_int_or_pair(dilation, 'dilation', msg)
        assert_int_or_pair(padding, 'padding', msg)
        assert_int_or_pair(stride, 'stride', msg)

        return torch._C._nn.col2im(input, _pair(output_size), _pair(kernel_size),
                                   _pair(dilation), _pair(padding), _pair(stride))
    else:
        raise NotImplementedError("Input Error: Only 3D input Tensors are supported (got {}D)".format(input.dim()))


def _pad_circular(input, padding):
    # type: (Tensor, List[int]) -> Tensor
    """
    Arguments
        :param input: tensor of shape :math:`(N, C_{\text{in}}, H, [W, D]))`
        :param padding: (tuple): m-elem tuple where m is the degree of convolution
    Returns
        :return: tensor of shape :math:`(N, C_{\text{in}}, [D + 2 * padding[0],
                 H + 2 * padding[1]], W + 2 * padding[2]))`
    """

    input = torch.cat([input, input[:, :, 0:padding[-1]]], dim=2)
    input = torch.cat([input[:, :, -(padding[-1] + padding[-2]):-padding[-1]], input], dim=2)

    if len(padding) > 2:
        input = torch.cat([input, input[:, :, :, 0:padding[-3]]], dim=3)
        input = torch.cat([input[:, :, :, -(padding[-3] + padding[-4]):-padding[-3]], input], dim=3)

    if len(padding) > 4:
        input = torch.cat([input, input[:, :, :, :, 0:padding[-5]]], dim=4)
        input = torch.cat([input[:, :, :, :, -(padding[-5] + padding[-6]):-padding[-5]], input], dim=4)

    return input


def multi_head_attention_forward(query,                           # type: Tensor
                                 key,                             # type: Tensor
                                 value,                           # type: Tensor
                                 embed_dim_to_check,              # type: int
                                 num_heads,                       # type: int
                                 in_proj_weight,                  # type: Tensor
                                 in_proj_bias,                    # type: Tensor
                                 bias_k,                          # type: Optional[Tensor]
                                 bias_v,                          # type: Optional[Tensor]
                                 add_zero_attn,                   # type: bool
                                 dropout_p,                       # type: float
                                 out_proj_weight,                 # type: Tensor
                                 out_proj_bias,                   # type: Tensor
                                 training=True,                   # type: bool
                                 key_padding_mask=None,           # type: Optional[Tensor]
                                 need_weights=True,               # type: bool
                                 attn_mask=None,                  # type: Optional[Tensor]
                                 use_separate_proj_weight=False,  # type: bool
                                 q_proj_weight=None,              # type: Optional[Tensor]
                                 k_proj_weight=None,              # type: Optional[Tensor]
                                 v_proj_weight=None,              # type: Optional[Tensor]
                                 static_k=None,                   # type: Optional[Tensor]
                                 static_v=None                    # type: Optional[Tensor]
                                 ):
    # type: (...) -> Tuple[Tensor, Optional[Tensor]]
    r"""
    Args:
        query, key, value: map a query and a set of key-value pairs to an output.
            See "Attention Is All You Need" for more details.
        embed_dim_to_check: total dimension of the model.
        num_heads: parallel attention heads.
        in_proj_weight, in_proj_bias: input projection weight and bias.
        bias_k, bias_v: bias of the key and value sequences to be added at dim=0.
        add_zero_attn: add a new batch of zeros to the key and
                       value sequences at dim=1.
        dropout_p: probability of an element to be zeroed.
        out_proj_weight, out_proj_bias: the output projection weight and bias.
        training: apply dropout if is ``True``.
        key_padding_mask: if provided, specified padding elements in the key will
            be ignored by the attention. This is an binary mask. When the value is True,
            the corresponding value on the attention layer will be filled with -inf.
        need_weights: output attn_output_weights.
        attn_mask: 2D or 3D mask that prevents attention to certain positions. This is an additive mask
            (i.e. the values will be added to the attention layer). A 2D mask will be broadcasted for all
            the batches while a 3D mask allows to specify a different mask for the entries of each batch.
        use_separate_proj_weight: the function accept the proj. weights for query, key,
            and value in different forms. If false, in_proj_weight will be used, which is
            a combination of q_proj_weight, k_proj_weight, v_proj_weight.
        q_proj_weight, k_proj_weight, v_proj_weight, in_proj_bias: input projection weight and bias.
        static_k, static_v: static key and value used for attention operators.


    Shape:
        Inputs:
        - query: :math:`(L, N, E)` where L is the target sequence length, N is the batch size, E is
          the embedding dimension.
        - key: :math:`(S, N, E)`, where S is the source sequence length, N is the batch size, E is
          the embedding dimension.
        - value: :math:`(S, N, E)` where S is the source sequence length, N is the batch size, E is
          the embedding dimension.
        - key_padding_mask: :math:`(N, S)`, ByteTensor, where N is the batch size, S is the source sequence length.
        - attn_mask: 2D mask :math:`(L, S)` where L is the target sequence length, S is the source sequence length.
          3D mask :math:`(N*num_heads, L, S)` where N is the batch size, L is the target sequence length,
          S is the source sequence length.
        - static_k: :math:`(N*num_heads, S, E/num_heads)`, where S is the source sequence length,
          N is the batch size, E is the embedding dimension. E/num_heads is the head dimension.
        - static_v: :math:`(N*num_heads, S, E/num_heads)`, where S is the source sequence length,
          N is the batch size, E is the embedding dimension. E/num_heads is the head dimension.

        Outputs:
        - attn_output: :math:`(L, N, E)` where L is the target sequence length, N is the batch size,
          E is the embedding dimension.
        - attn_output_weights: :math:`(N, L, S)` where N is the batch size,
          L is the target sequence length, S is the source sequence length.
    """
    if not torch.jit.is_scripting():
        tens_ops = (query, key, value, in_proj_weight, in_proj_bias, bias_k, bias_v,
                    out_proj_weight, out_proj_bias)
        if any([type(t) is not Tensor for t in tens_ops]) and has_torch_function(tens_ops):
            return handle_torch_function(
                multi_head_attention_forward, tens_ops, query, key, value,
                embed_dim_to_check, num_heads, in_proj_weight, in_proj_bias,
                bias_k, bias_v, add_zero_attn, dropout_p, out_proj_weight,
                out_proj_bias, training=training, key_padding_mask=key_padding_mask,
                need_weights=need_weights, attn_mask=attn_mask,
                use_separate_proj_weight=use_separate_proj_weight,
                q_proj_weight=q_proj_weight, k_proj_weight=k_proj_weight,
                v_proj_weight=v_proj_weight, static_k=static_k, static_v=static_v)
    tgt_len, bsz, embed_dim = query.size()
    assert embed_dim == embed_dim_to_check
    assert key.size() == value.size()

    head_dim = embed_dim // num_heads
    assert head_dim * num_heads == embed_dim, "embed_dim must be divisible by num_heads"
    scaling = float(head_dim) ** -0.5

    if not use_separate_proj_weight:
        if torch.equal(query, key) and torch.equal(key, value):
            # self-attention
            q, k, v = linear(query, in_proj_weight, in_proj_bias).chunk(3, dim=-1)

        elif torch.equal(key, value):
            # encoder-decoder attention
            # This is inline in_proj function with in_proj_weight and in_proj_bias
            _b = in_proj_bias
            _start = 0
            _end = embed_dim
            _w = in_proj_weight[_start:_end, :]
            if _b is not None:
                _b = _b[_start:_end]
            q = linear(query, _w, _b)

            if key is None:
                assert value is None
                k = None
                v = None
            else:

                # This is inline in_proj function with in_proj_weight and in_proj_bias
                _b = in_proj_bias
                _start = embed_dim
                _end = None
                _w = in_proj_weight[_start:, :]
                if _b is not None:
                    _b = _b[_start:]
                k, v = linear(key, _w, _b).chunk(2, dim=-1)

        else:
            # This is inline in_proj function with in_proj_weight and in_proj_bias
            _b = in_proj_bias
            _start = 0
            _end = embed_dim
            _w = in_proj_weight[_start:_end, :]
            if _b is not None:
                _b = _b[_start:_end]
            q = linear(query, _w, _b)

            # This is inline in_proj function with in_proj_weight and in_proj_bias
            _b = in_proj_bias
            _start = embed_dim
            _end = embed_dim * 2
            _w = in_proj_weight[_start:_end, :]
            if _b is not None:
                _b = _b[_start:_end]
            k = linear(key, _w, _b)

            # This is inline in_proj function with in_proj_weight and in_proj_bias
            _b = in_proj_bias
            _start = embed_dim * 2
            _end = None
            _w = in_proj_weight[_start:, :]
            if _b is not None:
                _b = _b[_start:]
            v = linear(value, _w, _b)
    else:
        q_proj_weight_non_opt = torch.jit._unwrap_optional(q_proj_weight)
        len1, len2 = q_proj_weight_non_opt.size()
        assert len1 == embed_dim and len2 == query.size(-1)

        k_proj_weight_non_opt = torch.jit._unwrap_optional(k_proj_weight)
        len1, len2 = k_proj_weight_non_opt.size()
        assert len1 == embed_dim and len2 == key.size(-1)

        v_proj_weight_non_opt = torch.jit._unwrap_optional(v_proj_weight)
        len1, len2 = v_proj_weight_non_opt.size()
        assert len1 == embed_dim and len2 == value.size(-1)

        if in_proj_bias is not None:
            q = linear(query, q_proj_weight_non_opt, in_proj_bias[0:embed_dim])
            k = linear(key, k_proj_weight_non_opt, in_proj_bias[embed_dim:(embed_dim * 2)])
            v = linear(value, v_proj_weight_non_opt, in_proj_bias[(embed_dim * 2):])
        else:
            q = linear(query, q_proj_weight_non_opt, in_proj_bias)
            k = linear(key, k_proj_weight_non_opt, in_proj_bias)
            v = linear(value, v_proj_weight_non_opt, in_proj_bias)
    q = q * scaling

    if attn_mask is not None:
        if attn_mask.dim() == 2:
            attn_mask = attn_mask.unsqueeze(0)
            if list(attn_mask.size()) != [1, query.size(0), key.size(0)]:
                raise RuntimeError('The size of the 2D attn_mask is not correct.')
        elif attn_mask.dim() == 3:
            if list(attn_mask.size()) != [bsz * num_heads, query.size(0), key.size(0)]:
                raise RuntimeError('The size of the 3D attn_mask is not correct.')
        else:
            raise RuntimeError("attn_mask's dimension {} is not supported".format(attn_mask.dim()))
        # attn_mask's dim is 3 now.

    if bias_k is not None and bias_v is not None:
        if static_k is None and static_v is None:
            k = torch.cat([k, bias_k.repeat(1, bsz, 1)])
            v = torch.cat([v, bias_v.repeat(1, bsz, 1)])
            if attn_mask is not None:
                attn_mask = pad(attn_mask, (0, 1))
            if key_padding_mask is not None:
                key_padding_mask = pad(key_padding_mask, (0, 1))
        else:
            assert static_k is None, "bias cannot be added to static key."
            assert static_v is None, "bias cannot be added to static value."
    else:
        assert bias_k is None
        assert bias_v is None

    q = q.contiguous().view(tgt_len, bsz * num_heads, head_dim).transpose(0, 1)
    if k is not None:
        k = k.contiguous().view(-1, bsz * num_heads, head_dim).transpose(0, 1)
    if v is not None:
        v = v.contiguous().view(-1, bsz * num_heads, head_dim).transpose(0, 1)

    if static_k is not None:
        assert static_k.size(0) == bsz * num_heads
        assert static_k.size(2) == head_dim
        k = static_k

    if static_v is not None:
        assert static_v.size(0) == bsz * num_heads
        assert static_v.size(2) == head_dim
        v = static_v

    src_len = k.size(1)

    if key_padding_mask is not None:
        assert key_padding_mask.size(0) == bsz
        assert key_padding_mask.size(1) == src_len

    if add_zero_attn:
        src_len += 1
        k = torch.cat([k, torch.zeros((k.size(0), 1) + k.size()[2:], dtype=k.dtype, device=k.device)], dim=1)
        v = torch.cat([v, torch.zeros((v.size(0), 1) + v.size()[2:], dtype=v.dtype, device=v.device)], dim=1)
        if attn_mask is not None:
            attn_mask = pad(attn_mask, (0, 1))
        if key_padding_mask is not None:
            key_padding_mask = pad(key_padding_mask, (0, 1))

    attn_output_weights = torch.bmm(q, k.transpose(1, 2))
    assert list(attn_output_weights.size()) == [bsz * num_heads, tgt_len, src_len]

    if attn_mask is not None:
        attn_output_weights += attn_mask

    if key_padding_mask is not None:
        attn_output_weights = attn_output_weights.view(bsz, num_heads, tgt_len, src_len)
        attn_output_weights = attn_output_weights.masked_fill(
            key_padding_mask.unsqueeze(1).unsqueeze(2),
            float('-inf'),
        )
        attn_output_weights = attn_output_weights.view(bsz * num_heads, tgt_len, src_len)

    attn_output_weights = softmax(
        attn_output_weights, dim=-1)
    attn_output_weights = dropout(attn_output_weights, p=dropout_p, training=training)

    attn_output = torch.bmm(attn_output_weights, v)
    assert list(attn_output.size()) == [bsz * num_heads, tgt_len, head_dim]
    attn_output = attn_output.transpose(0, 1).contiguous().view(tgt_len, bsz, embed_dim)
    attn_output = linear(attn_output, out_proj_weight, out_proj_bias)

    if need_weights:
        # average attention weights over heads
        attn_output_weights = attn_output_weights.view(bsz, num_heads, tgt_len, src_len)
        return attn_output, attn_output_weights.sum(dim=1) / num_heads
    else:
        return attn_output, None<|MERGE_RESOLUTION|>--- conflicted
+++ resolved
@@ -2839,7 +2839,6 @@
         scale_factors = scale_factor
     else:
         scale_factors = [scale_factor for _ in range(dim)]
-<<<<<<< HEAD
 
     if recompute_scale_factor is None:
         # only warn when the scales have floating values since
@@ -2858,26 +2857,6 @@
                           "If you wish to keep the old behavior, please set recompute_scale_factor=True. "
                           "See the documentation of nn.Upsample for details. ")
 
-=======
-
-    if recompute_scale_factor is None:
-        # only warn when the scales have floating values since
-        # the result for ints is the same with/without recompute_scale_factor
-
-        is_float_scale_factor = False
-        for scale in scale_factors:
-            is_float_scale_factor = math.floor(scale) == scale
-            if is_float_scale_factor:
-                break
-
-        if is_float_scale_factor:
-            warnings.warn("The default behavior for interpolate/upsample with float scale_factor will change "
-                          "in 1.6.0 to align with other frameworks/libraries, and use scale_factor directly, "
-                          "instead of relying on the computed output size. "
-                          "If you wish to keep the old behavior, please set recompute_scale_factor=True. "
-                          "See the documentation of nn.Upsample for details. ")
-
->>>>>>> fa5bc9fa
     if not torch.jit.is_scripting():
         # make scale_factor a tensor in tracing so constant doesn't get baked in
         if torch._C._get_tracing_state():
@@ -3055,21 +3034,12 @@
 def upsample_nearest(input, size=None, scale_factor=None):  # noqa: F811
     # type: (Tensor, Optional[int], Optional[float]) -> Tensor
     pass
-<<<<<<< HEAD
 
 @_overload  # noqa: F811
 def upsample_nearest(input, size=None, scale_factor=None):  # noqa: F811
     # type: (Tensor, Optional[List[int]], Optional[float]) -> Tensor
     pass
 
-=======
-
-@_overload  # noqa: F811
-def upsample_nearest(input, size=None, scale_factor=None):  # noqa: F811
-    # type: (Tensor, Optional[List[int]], Optional[float]) -> Tensor
-    pass
-
->>>>>>> fa5bc9fa
 def upsample_nearest(input, size=None, scale_factor=None):  # noqa: F811
     r"""Upsamples the input, using nearest neighbours' pixel values.
 
